--- conflicted
+++ resolved
@@ -25,13 +25,9 @@
 cd ../../../
 
 echo "Installing required dependencies. This may take some time (10-20 minutes-ish)..."
-<<<<<<< HEAD
-
-=======
 git reset --hard
 git fetch origin --prune
 git pull
->>>>>>> f94cbe9d
 sudo pip3 install requests 
 sudo pip3 install geocoder python_tsl2591 ephem
 
