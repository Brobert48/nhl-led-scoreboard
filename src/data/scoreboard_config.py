--- conflicted
+++ resolved
@@ -62,17 +62,12 @@
             "Invalid matrix dimensions provided or missing resolution config file (64x32_config.json). This software currently support 64x32 matrix board only.\nIf you would like to see new dimensions supported, please file an issue on GitHub!"
         ))
 
-<<<<<<< HEAD
         # load colors 
         self.team_colors = Color(self.__get_config(
             "colors/teams"
         ))
 
         self.config = Config(size)
-=======
-        # load colors
-        self.team_colors = Color(self.__get_colors("teams"))
->>>>>>> 83dae26a
 
     def read_json(self, filename):
         # Find and return a json file
@@ -89,7 +84,6 @@
         filename = "{}.json".format(base_filename)
 
         reference_config = self.read_json(filename)
-<<<<<<< HEAD
         if not reference_config:
             if (error):
                 debug.error(error)
@@ -98,28 +92,6 @@
             sys.exit(1)
 
         return reference_config
-=======
-
-        return reference_config
-
-    def __get_colors(self, base_filename):
-        try:
-            filename = "colors/{}.json".format(base_filename)
-            reference_colors = self.read_json(filename)
-            return reference_colors
-        except:
-            debug.error("Invalid {} reference color file. Make sure {} exists in ledcolors/".format(base_filename, base_filename))
-            sys.exit(1)
-
-    def __get_layout(self, width, height):
-        filename = "renderer/{}x{}_config.json".format(width, height)
-        reference_layout = self.read_json(filename)
-        if not reference_layout:
-            # Unsupported coordinates
-            debug.error("Invalid matrix dimensions provided or missing resolution config file (64x32_config.json). This software currently support 64x32 matrix board only.\nIf you would like to see new dimensions supported, please file an issue on GitHub!")
-            sys.exit(1)
-
-        return reference_layout
 
     def __get_time_format(self, config):
         # Set the time format to 12h.
@@ -129,5 +101,4 @@
         if config == "24h":
             time_format = "%H:%M"
 
-        return time_format
->>>>>>> 83dae26a
+        return time_format