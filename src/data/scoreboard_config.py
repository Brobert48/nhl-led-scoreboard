from utils import get_file
from data.layout import Layout
from data.colors import Color
from config.main import Config  
import json
import os
import sys
import debug

class ScoreboardConfig:
    def __init__(self, filename_base, args, size):
        json = self.__get_config(filename_base)

        # Misc config options
        self.debug = json["debug"]
        self.live_mode = json["live_mode"]

        # Preferences
        self.end_of_day = json["preferences"]["end_of_day"]
        self.time_format = json["preferences"]["time_format"]
        self.live_game_refresh_rate = json["preferences"]["live_game_refresh_rate"]
        self.preferred_teams = json["preferences"]["teams"]
        self.standing_type = json["preferences"]["standing_type"]
        self.preferred_divisions = json["preferences"]["divisions"]
        self.preferred_conference = json["preferences"]["conference"]

        # Dimmer preferences
        self.dimmer_enabled = json["dimmer"]["enabled"]
        self.dimmer_source = json["dimmer"]["source"]
        self.dimmer_frequency = json["dimmer"]["frequency"]
        self.dimmer_light_level_lux = json["dimmer"]["light_level_lux"]
        self.dimmer_mode = json["dimmer"]["mode"]
        self.dimmer_sunset_brightness = json["dimmer"]["sunset_brightness"]
        self.dimmer_sunrise_brightness = json["dimmer"]["sunrise_brightness"]

        # States
        '''TODO: Put condition so that the user dont leave any board list empty'''
        self.boards_off_day = json["states"]["off_day"]
        self.boards_scheduled = json["states"]["scheduled"]
        self.boards_intermission = json["states"]["intermission"]
        self.boards_post_game = json["states"]["post_game"]

        # Boards configuration
<<<<<<< HEAD
        '''TODO: Put condition so that the user dont leave any board list empty'''
        self.boards_off_day = json["boards"]["off_day"]
        self.boards_scheduled = json["boards"]["scheduled"]
        self.boards_intermission = json["boards"]["intermission"]
        self.boards_post_game = json["boards"]["post_game"]

=======
        # Boards
>>>>>>> f94cbe9d
        # Scoreticker
        self.preferred_teams_only = json["boards"]["scoreticker"]["preferred_teams_only"]
        self.scoreticker_rotation_rate = json["boards"]["scoreticker"]["rotation_rate"]

        # Standings
        self.preferred_standings_only = json["boards"]["standings"]["preferred_standings_only"]

        # Element's led coordinates
        self.layout = Layout(self.__get_config(
            "layout/{}x{}_config".format(size[0], size[1]),
            "Invalid matrix dimensions provided or missing resolution config file (64x32_config.json). This software currently support 64x32 matrix board only.\nIf you would like to see new dimensions supported, please file an issue on GitHub!"
        ))

        # load colors 
        self.team_colors = Color(self.__get_config(
            "colors/teams"
        ))

        self.config = Config(size)

    def read_json(self, filename):
        # Find and return a json file

        j = {}
        path = get_file("config/{}".format(filename))
        if os.path.isfile(path):
            j = json.load(open(path))
        return j

    def __get_config(self, base_filename, error=None):
        # Look and return config.json file

        filename = "{}.json".format(base_filename)

        reference_config = self.read_json(filename)
        if not reference_config:
            if (error):
                debug.error(error)
            else:
                debug.error("Invalid {} config file. Make sure {} exists in config/".format(base_filename, base_filename))
            sys.exit(1)

        return reference_config<|MERGE_RESOLUTION|>--- conflicted
+++ resolved
@@ -41,16 +41,7 @@
         self.boards_post_game = json["states"]["post_game"]
 
         # Boards configuration
-<<<<<<< HEAD
-        '''TODO: Put condition so that the user dont leave any board list empty'''
-        self.boards_off_day = json["boards"]["off_day"]
-        self.boards_scheduled = json["boards"]["scheduled"]
-        self.boards_intermission = json["boards"]["intermission"]
-        self.boards_post_game = json["boards"]["post_game"]
-
-=======
         # Boards
->>>>>>> f94cbe9d
         # Scoreticker
         self.preferred_teams_only = json["boards"]["scoreticker"]["preferred_teams_only"]
         self.scoreticker_rotation_rate = json["boards"]["scoreticker"]["rotation_rate"]
