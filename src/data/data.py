--- conflicted
+++ resolved
@@ -98,11 +98,8 @@
 
         # For update checker, True means new update available from github
         self.newUpdate = False
-<<<<<<< HEAD
-=======
         self.UpdateRepo = "riffnshred/nhl-led-scoreboard"
         
->>>>>>> 0e59d31f
 
         # Flag to determine when to refresh data
         self.needs_refresh = True
