--- conflicted
+++ resolved
@@ -101,20 +101,12 @@
     def __parse_today(self):
         today = datetime.today()
         noon = datetime.strptime("12:00", "%H:%M").replace(year=today.year, month=today.month,
-<<<<<<< HEAD
-                                                                                day=today.day)
-=======
                                                            day=today.day)
->>>>>>> 56c61412
         end_of_day = datetime.strptime(self.config.end_of_day, "%H:%M").replace(year=today.year, month=today.month,
                                                                                 day=today.day)
         if noon < end_of_day < datetime.now() and datetime.now() > noon:
             today += timedelta(days=1)
-<<<<<<< HEAD
-        elif end_of_day > datetime.now():            
-=======
         elif end_of_day > datetime.now():
->>>>>>> 56c61412
             today -= timedelta(days=1)
 
         return today.year, today.month, today.day
@@ -332,11 +324,7 @@
 
     def is_nhl_offday(self):
         try:
-<<<<<<< HEAD
-            return not len(self.games) and not len(self.pref_games)        
-=======
             return not len(self.games) and not len(self.pref_games)
->>>>>>> 56c61412
         except:
             return True
 
@@ -346,11 +334,7 @@
             and re-initialize the overall data.
         :return:
         """
-<<<<<<< HEAD
-        debug.log("refreshing data")
-=======
         debug.log("refresing data")
->>>>>>> 56c61412
         # Flag to determine when to refresh data
         self.needs_refresh = True
 
