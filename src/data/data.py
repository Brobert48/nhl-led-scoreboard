"""
    TODO: How this whole system works is getting complex for nothing and I need to recode this by sorting into seperate classes instead of having everything into a
        single one.
"""

from datetime import datetime, timedelta
from time import sleep
import debug
import nhl_api
from data.playoffs import Series
from data.status import Status
from utils import get_lat_lng


NETWORK_RETRY_SLEEP_TIME = 0.5




def filter_list_of_games(games, teams):
    """
    Filter the list 'games' and keep only the games which the teams in the list 'teams' are part of.
    """
    return list(game for game in set(games) if {game.away_team_id, game.home_team_id}.intersection(set(teams)))

def filter_list_of_series(series, teams):
    """
    Filter the list 'single_series' and keep only the ones which the teams in the list 'teams' are part of.

        TODO: make a filter_list function that works for both list of games and list of series. need to add lost of attribute to look for and compare (intersection)
    """

    return list(single_series for single_series in set(series) if {single_series.matchupTeams[0].team.id, single_series.matchupTeams[1].team.id}.intersection(set(teams)))


def prioritize_pref_games(games, teams):
    """
    This one is a doozy. If you find a cleaner or more efficient way, please let me know.

    Ordered list of preferred games to match the order of their corresponding team and clean the 'None' element
    produced by the'map' function.

    return the cleaned game list. lemony fresh!!!

    TODO: For V2, this needs to be changed to return game list in different order, instead of a single way. Having that handled by different methods is the way.... this is the way !!!!
    """

    ordered_game_list = map(lambda team: next(
        (game for game in games if game.away_team_id == team or game.home_team_id == team), None),
                            teams)
    cleaned_game_list = list(filter(None, list(dict.fromkeys(ordered_game_list))))
    return cleaned_game_list

def prioritize_pref_series(series, teams):
    """
        Ordered list of preferred series to match the order of their corresponding team and clean the 'None' element
        produced by the'map' function.
    """
    ordered_series_list = map(lambda team: next(
        (single_series for single_series in series if single_series.matchupTeams[0].team.id == team or single_series.matchupTeams[1].team.id == team), None),
                            teams)
    cleaned_series_list = list(filter(None, list(dict.fromkeys(ordered_series_list))))
    return cleaned_series_list

def game_by_schedule(games):
    """
    By default, the api return the list of games ordered by start time, the first ones to finish will be put at the top. This function just fix make sure the list stay ordred by the start
    """

    return sorted(games, key=lambda x: g.game_date)


class Data:
    def __init__(self, config):
        """
            TODO:
                - Rearrange the Teams info. (make one function instead of two)
                - Add Delay option to match the TV broadcast
                - Add Playoff data info.
                - Add Powerplay info
                - Make a Shootout layout with check boxes for each attempt
        :param config:
        """

        # Get lat/long and message (for debug) for dimmer and weather
        self.latlng, self.latlng_msg = get_lat_lng(config.location)

        # Test for alerts
        #self.latlng = [32.653,-83.7596]

        # Flag for if pushbutton has triggered
        self.pb_trigger = False

        # For pb state,  reboot or poweroff
        self.pb_state = None

        # Currently displayed board
        self.curr_board = None
        self.prev_board = None


        # Environment Canada manager (to share between the forecast, alerts and current obs)
        self.ecData = None
        # Weather Board Info
        self.wx_updated = False
        self.wx_units = []
        self.wx_current = []
        self.wx_curr_wind = []
        self.wx_curr_precip = []
        # Weather Alert Info
        self.wx_alerts = []
        self.wx_alert_interrupt = False

        #Weather Forecast Info
        self.forecast_updated = False
        self.wx_forecast = []

        # For update checker, True means new update available from github
        self.newUpdate = False
        self.UpdateRepo = "riffnshred/nhl-led-scoreboard"

        #For screensaver
        self.screensaver = False
        self.screensaver_displayed = False
        self.screensaver_livegame = False

        # Flag to determine when to refresh data
        self.needs_refresh = True

        # Flag for network issues
        self.network_issues = False

        # Get the teams info
        self.teams = self.get_teams()

        # Save the parsed config
        self.config = config

        # Initialize the time stamp. The time stamp is found only in the live feed endpoint of a game in the API
        # It shows the last time (UTC) the data was updated. EX 20200114_041103
        self.time_stamp = "00000000_000000"

        # Flag for when the data live feed of a game has updated
        self.new_data = True

        # Get each team's data from the teams info
        self.get_teams_info()

        # Get the status from the API
        self.get_status()

        # Get favorite team's id
        self.pref_teams = self.get_pref_teams_id()

        # Parse today's date and see if we should use today or yesterday
        self.refresh_current_date()

        # Set the pointer to the first game in the list of Pref Games
        #self.current_game_index = 0

        # Fetch the games for today
        self.refresh_games()

        # Flag to indicate if all preferred games are Final
        self.all_pref_games_final = False

        # Today's date
        self.today = self.date()

        # Get refresh standings
        self.refresh_standings()

<<<<<<< HEAD
        # Stanley cup round flag
        self.stanleycup_round = False

        # Playoff Flag
        self.isPlayoff = False

=======
        # Playoff Flag
        self.isPlayoff = False

        # Stanley cup round flag
        self.stanleycup_round = False

>>>>>>> ad3e10b0
        # Fetch the playoff data
        self.refresh_playoff()

        # Stanley cup champions
        self.ScChampions_id = self.check_stanley_cup_champion()

<<<<<<< HEAD

=======
>>>>>>> ad3e10b0

    #
    # Date

    def __parse_today(self):
        today = datetime.today()
        noon = datetime.strptime("12:00", "%H:%M").replace(year=today.year, month=today.month,
                                                        day=today.day)
        end_of_day = datetime.strptime(self.config.end_of_day, "%H:%M").replace(year=today.year, month=today.month,
                                                                                day=today.day)
        if noon < end_of_day < datetime.now() and datetime.now() > noon:
            today += timedelta(days=1)
        elif end_of_day > datetime.now():
            today -= timedelta(days=1)

        return today.year, today.month, today.day
        #return 2021, 1, 26

    def date(self):
        return datetime(self.year, self.month, self.day).date()

    def refresh_current_date(self):
        self.year, self.month, self.day = self.__parse_today()

    def _is_new_day(self):
        debug.info('Checking for new day')
        self.refresh_current_date()
        if self.today != self.date():
            debug.info('It is a new day, refreshing Data')

            # Set the pointer to the first game in the list of Pref Games
            #self.current_game_index = 0

            # Today's date
            self.today = self.date()

            # Refresh general data.
            self.refresh_daily()

            # Reset flag
            self.all_pref_games_final = False
            
            self.refresh_daily()
            
            return True
        else:
            debug.info("It is not a new day")
            return False

    #
    # Daily NHL Data

    def get_teams(self):
        attempts_remaining = 5
        while attempts_remaining > 0:
            try:
                teams = nhl_api.teams()
                self.network_issues = False
                return teams

            except ValueError as error_message:
                self.network_issues = True
                debug.error("Failed to Get the list of Teams. {} attempt remaining.".format(attempts_remaining))
                debug.error(error_message)
                attempts_remaining -= 1
                sleep(NETWORK_RETRY_SLEEP_TIME)

    def refresh_games(self):
        """
            Refresh the current list of games of the day.

            self.games : List of all the games happening today
            self.pref_games : List of games which the preferred teams are ordered by priority.

            If the user want's to rotate only his preferred games between the periods and during the day, save those
            only. Lastly, If if not an Off day for the pref teams, reorder the list in order of preferred teams and load
            the first game as the main event.

            TODO:
                Add the option to start the earliest game in the preferred game list but change to the top one as soon as it start.
        """
        attempts_remaining = 5
        while attempts_remaining > 0:
            try:
                self.games = nhl_api.day(self.year, self.month, self.day)
                self.pref_games = filter_list_of_games(self.games, self.pref_teams)
                if self.config.preferred_teams_only and self.pref_teams:
                    self.games = self.pref_games
                if not self.is_pref_team_offday() and self.config.live_mode:
                    self.pref_games = prioritize_pref_games(self.pref_games, self.pref_teams)
                    self.check_all_pref_games_final()

                    self.check_game_priority()

                self.network_issues = False
                break

            except ValueError as error_message:
                self.network_issues = True
                debug.error("Failed to refresh the list of games. {} attempt remaining.".format(attempts_remaining))
                debug.error(error_message)
                attempts_remaining -= 1
                sleep(NETWORK_RETRY_SLEEP_TIME)

            except IndexError as error_message:
                debug.error(error_message)
                debug.info("All preferred games are Final, showing the top preferred game")
                #self.current_game_index = 0
                self.all_pref_games_final = True
                self.refresh_games()

    def check_game_priority(self):
        """
            Function that handle the live game.

            Show the earliest game until the most prefered game start. 
            
            Always show the top team when the other games are final.
            
            If a higher game in priority starts, move to that one. 

            6:00 Final
            [7:00, *3:00, 7:00, 8:00, 10:00]

            9:45 (first game finished)
            [7:00, 7:00, 8:00, 10:00]
        """

        self.current_game_id = self.pref_games[0].game_id
        earliest_start_time = datetime.strptime(self.pref_games[0].game_date, '%Y-%m-%dT%H:%M:%SZ')
        print('checking highest priority game')
        for g in self.pref_games:
            if not self.status.is_final(g.status):
                # If the game started.
                if datetime.strptime(g.game_date, '%Y-%m-%dT%H:%M:%SZ') <= datetime.utcnow():
                    print('Showing highest priority live game. {} vs {}'.format(g.away_team_name, g.home_team_name))
                    self.current_game_id = g.game_id
                    return
                # If the game has not started but is ealier then the previous set game
                if datetime.strptime(g.game_date, '%Y-%m-%dT%H:%M:%SZ') < earliest_start_time:
                    earliest_start_time = datetime.strptime(g.game_date, '%Y-%m-%dT%H:%M:%SZ')
                    self.current_game_id = g.game_id
                    print('Showing earliest game. {} vs {}'.format(g.away_team_name, g.home_team_name))
                    earliest = True

    def other_games(self):
        if not self.is_pref_team_offday() and self.config.live_mode:
            game_list = []
            for g in self.games:
                if g.game_id != self.current_game_id:
                    game_list.append(g)

            return game_list
        return self.games

    def check_all_pref_games_final(self):
        for game in self.pref_games:
            if game.status != "Final":
                return

        self.all_pref_games_final = True

    
    # This is the function that will determine the state of the board (Offday, Gameday, Live etc...).
    def get_status(self):
        attempts_remaining = 5
        while attempts_remaining > 0:
            try:
                print("getting status")
                self.status = Status()
                break

            except ValueError as error_message:
                self.network_issues = True
                debug.error("Failed to refresh the Status data. {} attempt remaining.".format(attempts_remaining))
                debug.error(error_message)
                attempts_remaining -= 1
                self.status = []
                sleep(NETWORK_RETRY_SLEEP_TIME)

    #
    # Main game event data

    def refresh_overview(self):
        """
            Get a all the data of the main event.
        :return:
        """
        attempts_remaining = 5
        while attempts_remaining > 0:
            try:
                self.overview = nhl_api.overview(self.current_game_id)
                if self.time_stamp != self.overview.time_stamp:
                    self.time_stamp = self.overview.time_stamp
                    self.new_data = True
                self.needs_refresh = False
                self.network_issues = False
                break
            except ValueError as error_message:
                self.network_issues = True
                debug.error("Failed to refresh the Overview. {} attempt remaining.".format(attempts_remaining))
                debug.error(error_message)
                attempts_remaining -= 1
                sleep(NETWORK_RETRY_SLEEP_TIME)


    """
        TODO: TO DELETE if the new check_game_priority() function works withtout a fuzz
    """
    # def _next_game(self):
    #     """
    #     function to show the next game of in the "pref_games" list.

    #     Check the status of the current preferred game and if it's Final or between periods rotate to the next game on
    #     the game list.

    #     :return:
    #     """
    #     if self.all_pref_games_final:
    #         return False

    #     self.current_game_index += 1
    #     self.refresh_games()
    #     return True

    #
    # Standings

    def refresh_standings(self):
        attempts_remaining = 5
        while attempts_remaining > 0:
            try:
                self.standings = nhl_api.standings()
                break

            except ValueError as error_message:
                self.network_issues = True
                debug.error("Failed to refresh the Standings. {} attempt remaining.".format(attempts_remaining))
                debug.error(error_message)
                attempts_remaining -= 1
                sleep(NETWORK_RETRY_SLEEP_TIME)

    #
    # Teams

    def get_teams_info(self):
        try:
            info_by_id = {}
            for team in self.teams:
                info_by_id[team.team_id] = team

            self.teams_info = info_by_id
        except TypeError:
            self.teams_info = []

    def get_pref_teams_id(self):
        """
            Finds the preferred teams ID. The type of Team information variate throughout the API except for the team's id.
            Working with that will be much easier.

        :return: list of the preferred team's ID in order
        """
        try:
            allteams = self.teams
            pref_teams = self.config.preferred_teams
            allteams_id = {}
            pref_teams_id = []
            # Put all the team's in a dict with there name as KEY and ID as value.
            for team in allteams:
                allteams_id[team.team_name] = team.team_id

            # Go through the list of preferred teams name. If the team's name exist, put the ID in a new list.
            if pref_teams:
                for team in pref_teams:
                    if team in allteams_id:
                        pref_teams_id.append(allteams_id[team])
                    else:
                        debug.warning(team + " is not a team of the NHL. Make sure you typed team's name properly")

                return pref_teams_id
            else:
                return False
        except TypeError:
            return []

    #
    # Playoffs
    def refresh_playoff(self):
        """
            Currently the series ticker request all the games of a series everytime its asked to load on screen.
            This create a lot of delay between showing each series. 
            TODO:
                Add a refresh function to the Series object instead and trigger a refresh only at specific time in the renderer.(End of a game, new day)
        """
        attempts_remaining = 5
        while attempts_remaining > 0:
            try:
                # Get the plaoffs data from the nhl api
                self.playoffs = nhl_api.playoff(self.status.season_id)
                # Check if there is any rounds avaialable and grab the most recent one available.
                if self.playoffs.rounds:
                    self.current_round = self.playoffs.rounds[str(self.playoffs.default_round)]
                    self.current_round_name = self.current_round.names.name
                    if self.current_round_name == "Stanley Cup Qualifier":
                        self.current_round_name = "Qualifier"
                    if self.playoffs.default_round == 4:
                        self.stanleycup_round = True

                    debug.info("defaultround number is : {}".format(self.playoffs.default_round))
                    
                    try:
                        self.series = []

                        # Grab the series of the current round of playoff.
                        self.series_list = self.current_round.series

                        # Check if prefered team are part of the current round of playoff
                        self.pref_series = prioritize_pref_series(filter_list_of_series(self.series_list, self.pref_teams), self.pref_teams)

                        # If the user as set to show his favorite teams in the seriesticker
                        if self.config.seriesticker_preferred_teams_only and self.pref_series:
                            self.series_list = self.pref_series
                        
                        for s in self.series_list:
                            self.series.append(Series(s,self))
                        
                        self.isPlayoff = True
                    except AttributeError:
                        debug.error("The {} Season playoff has not started yet or is unavailable".format(self.playoffs.season))
                        
                        self.isPlayoff = False
                        break
                break

            except ValueError as error_message:
                self.network_issues = True
                debug.error("Failed to refresh the list of Series. {} attempt remaining.".format(attempts_remaining))
                debug.error(error_message)
                attempts_remaining -= 1
                sleep(NETWORK_RETRY_SLEEP_TIME)

    def check_stanley_cup_champion(self):
        if self.isPlayoff and self.stanleycup_round:
            for x in range(len(self.current_round.series[0].matchupTeams)):
                if self.current_round.series[0].matchupTeams[x].seriesRecord.wins >= 4:
                    return self.current_round.series[0].matchupTeams[x].team.id
                else:
                    return False

    def series_by_conference():
        """
            TODO:reorganize the list of series by conference and return the list. this is to allow the option of showing the preferred conference series.
        """
        pass

    #
    # Offdays

    def is_pref_team_offday(self):
        try:
            return not len(self.pref_games)
        except:
            return True

    def is_nhl_offday(self):
        try:
            return not len(self.games) and not len(self.pref_games)
        except:
            return True

    def refresh_data(self):

        debug.log("refresing data")
        # Flag to determine when to refresh data
        self.needs_refresh = True

        # Flag for network issues
        self.network_issues = False

        # Parse today's date and see if we should use today or yesterday
        self.refresh_current_date()

        # Update games for today
        self.refresh_games()

    def refresh_daily(self):
        print('refreshing data')
        # Get the teams info
        self.teams = self.get_teams()
        
        # Update team's data
        self.get_teams_info()

        # Update standings
        self.refresh_standings()

        # Fetch the playoff data
        self.refresh_playoff()<|MERGE_RESOLUTION|>--- conflicted
+++ resolved
@@ -170,31 +170,18 @@
         # Get refresh standings
         self.refresh_standings()
 
-<<<<<<< HEAD
+        # Playoff Flag
+        self.isPlayoff = False
+
         # Stanley cup round flag
         self.stanleycup_round = False
 
-        # Playoff Flag
-        self.isPlayoff = False
-
-=======
-        # Playoff Flag
-        self.isPlayoff = False
-
-        # Stanley cup round flag
-        self.stanleycup_round = False
-
->>>>>>> ad3e10b0
         # Fetch the playoff data
         self.refresh_playoff()
 
         # Stanley cup champions
         self.ScChampions_id = self.check_stanley_cup_champion()
 
-<<<<<<< HEAD
-
-=======
->>>>>>> ad3e10b0
 
     #
     # Date
