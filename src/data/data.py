--- conflicted
+++ resolved
@@ -436,22 +436,6 @@
                         self.stanleycup_round = True
 
                     debug.info("defaultround number is : {}".format(self.playoffs.default_round))
-<<<<<<< HEAD
-
-                try:
-                    # Grab the series of the current round of playoff.
-                    self.series = self.current_round.series
-
-                    # Check if prefered team are part of the current round of playoff
-                    self.pref_series = prioritize_pref_series(filter_list_of_series(self.series, self.pref_teams), self.pref_teams)
-
-                    # If the user as set to show his favorite teams in the seriesticker
-                    if self.config.seriesticker_preferred_teams_only and self.pref_series:
-                        self.series = self.pref_series
-                except AttributeError:
-                    debug.error("The {} Season playoff has to started yet or unavailable".format(self.playoffs.season))
-
-=======
                     
                     try:
                         # Grab the series of the current round of playoff.
@@ -469,7 +453,6 @@
                         break
 
                     self.isPlayoff = True
->>>>>>> 5bbd33c4
                 break
 
             except ValueError as error_message:
