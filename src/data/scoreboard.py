--- conflicted
+++ resolved
@@ -147,9 +147,6 @@
         self.team = play['team']['id']
         self.period = play['about']['ordinalNum']
         self.periodTime = play['about']['periodTime']
-<<<<<<< HEAD
-        self.strength = play['result']['strength']['name']
-=======
         self.strength = play['result']['strength']['name']
         
 class Penalty:
@@ -160,5 +157,4 @@
         self.penaltyMinutes = str(play['result']['penaltyMinutes'])
         self.team = play['team']['id']
         self.period = play['about']['ordinalNum']
-        self.periodTime = play['about']['periodTime']
->>>>>>> 5d09a188
+        self.periodTime = play['about']['periodTime']