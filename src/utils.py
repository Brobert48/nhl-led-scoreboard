--- conflicted
+++ resolved
@@ -67,13 +67,10 @@
     parser.add_argument("--led-multiplexing", action="store",
                         help="Multiplexing type: 0 = direct; 1 = strip; 2 = checker; 3 = spiral; 4 = Z-strip; 5 = ZnMirrorZStripe; 6 = coreman; 7 = Kaler2Scan; 8 = ZStripeUneven. (Default: 0)",
                         default=0, type=int)
-<<<<<<< HEAD
     parser.add_argument("--led-panel-type", action="store", help="Needed to initialize special panels. Supported: 'FM6126A'", default="", type=str)
     parser.add_argument("--terminal-mode", action="store", help="Run on terminal instead of matrix. (Default: False)", default=False, type=bool)                     
-=======
     parser.add_argument("--updatecheck", action="store", help="Check for updates (Default: False)", default=False, type=bool)
     parser.add_argument("--updaterepo", action="store", help="Github repo (Default: riffnshred/nhl-scoreboard)", default="riffnshred/nhl-led-scoreboard", type=str)
->>>>>>> 0e59d31f
 
     return parser.parse_args()
 
