"""
    Show a summary of the favorite team. (previous game, next game, stats,)

"""
from PIL import Image, ImageFont, ImageDraw, ImageOps
from rgbmatrix import graphics
import nhl_api
from data.scoreboard import Scoreboard
from data.team import Team
from time import sleep
from utils import convert_date_format, get_file
from renderer.logos import LogoRenderer

class TeamSummary:
    def __init__(self, data, matrix):
        '''
            TODO:
                Need to move the Previous/Next game info in the data section. I think loading it in the data section
                and then taking that info here would make sense
        '''
        self.data = data
        self.teams_info = data.teams_info
        self.preferred_teams = data.pref_teams
        self.matrix = matrix
        self.team_colors = data.config.team_colors
        self.layout = data.config.layout

        self.layout_elements = data.config.config.layout.get_board_layout('team_summary')

    def render(self):
        for team_id in self.preferred_teams:
            self.team_id = team_id

            team = self.teams_info[team_id]
            team_data = Team(
                team.team_id, 
                team.abbreviation,
                team.name
            )

            team_colors = self.data.config.team_colors
            bg_color = team_colors.color("{}.primary".format(team_id))
            txt_color = team_colors.color("{}.text".format(team_id))
            prev_game = team.previous_game
            next_game = team.next_game

            logo_renderer = LogoRenderer(
                self.matrix,
                self.data.config,
                self.layout_elements.logo,
                team_data,
                'team_summary'
            )

            try:
                if prev_game:
<<<<<<< HEAD
                    prev_game_id = team.previous_game.dates[0]["games"][0]["gamePk"]
                    prev_game_scoreboard = Scoreboard(nhl_api.overview(prev_game_id), self.teams_info)
=======
                    prev_game_id = self.teams_info[team_id].previous_game.dates[0]["games"][0]["gamePk"]
                    prev_game_scoreboard = Scoreboard(nhl_api.overview(prev_game_id), self.teams_info, self.data.config)
>>>>>>> f94cbe9d
                else:
                    prev_game_scoreboard = False

                self.data.network_issues = False
            except ValueError:
                prev_game_scoreboard = False
                self.data.network_issues = True

            try:
                if next_game:
<<<<<<< HEAD
                    next_game_id = team.next_game.dates[0]["games"][0]["gamePk"]
                    next_game_scoreboard = Scoreboard(nhl_api.overview(next_game_id), self.teams_info)
=======
                    next_game_id = self.teams_info[team_id].next_game.dates[0]["games"][0]["gamePk"]
                    next_game_scoreboard = Scoreboard(nhl_api.overview(next_game_id), self.teams_info, self.data.config)
>>>>>>> f94cbe9d
                else:
                    next_game_scoreboard = False

                self.data.network_issues = False
            except ValueError:
                next_game_scoreboard = False
                self.data.network_issues = True

            stats = team.stats
            im_height = 67
            team_abbrev = team.abbreviation
            logo_coord = self.layout._get_summary_logo_coord(team_id)
            team_logo = Image.open(get_file('assets/logos/{}.png'.format(team_abbrev)))

            i = 0
            image = self.draw_team_summary(
                stats, 
                prev_game_scoreboard, 
                next_game_scoreboard, 
                bg_color, 
                txt_color,
                im_height
            )

            self.matrix.clear()

            logo_renderer.render()
            self.matrix.draw_image(
                self.layout_elements.info.position, 
                image, 
                self.layout_elements.info.location
            )

            self.matrix.render()
            if self.data.network_issues:
                self.matrix.network_issue_indicator()
            sleep(5)

            # Move the image up until we hit the bottom.
            while i > -(im_height - self.matrix.height):
                i -= 1

                self.matrix.clear()

                logo_renderer.render()
                self.matrix.draw_image(
                    (self.layout_elements.info.position[0], self.layout_elements.info.position[1] + i), 
                    image, 
                    self.layout_elements.info.location
                )

                self.matrix.render()
                if self.data.network_issues:
                    self.matrix.network_issue_indicator()
                sleep(0.3)
            # Show the bottom before we change to the next table.
            sleep(5)

    def draw_team_summary(self, stats, prev_game_scoreboard, next_game_scoreboard, bg_color, txt_color, im_height):
        image = Image.new('RGB', (41, im_height))
        draw = ImageDraw.Draw(image)

        draw.rectangle([0, 6, 26, -1], fill=(bg_color['r'], bg_color['g'], bg_color['b']))
        draw.text((1, 0), "RECORD:".format(), fill=(txt_color['r'], txt_color['g'], txt_color['b']),
                  font=self.layout.font)
        draw.text((0, 7), "GP: {} P: {}".format(stats.gamesPlayed, stats.pts), fill=(255, 255, 255),
                  font=self.layout.font)
        draw.text((0, 13), "{}-{}-{}".format(stats.wins, stats.losses, stats.ot), fill=(255, 255, 255),
                  font=self.layout.font)

        draw.rectangle([0, 27, 36, 21], fill=(bg_color['r'], bg_color['g'], bg_color['b']))
        draw.text((1, 21), "LAST GAME:", fill=(txt_color['r'], txt_color['g'], txt_color['b']),
                  font=self.layout.font)
        if prev_game_scoreboard:
            if prev_game_scoreboard.away_team.id == self.team_id:
                draw.text((0, 28), "@ {}".format(prev_game_scoreboard.home_team.abbrev), fill=(255, 255, 255),
                          font=self.layout.font)
            if prev_game_scoreboard.home_team.id == self.team_id:
                draw.text((0, 28), "VS {}".format(prev_game_scoreboard.away_team.abbrev), fill=(255, 255, 255),
                          font=self.layout.font)
            if prev_game_scoreboard.winning_team == self.team_id:
                draw.text((0, 34), "W", fill=(50, 255, 50), font=self.layout.font)
                draw.text((5, 34), "{}-{}".format(prev_game_scoreboard.away_team.goals,
                                                      prev_game_scoreboard.home_team.goals),
                          fill=(255, 255, 255), font=self.layout.font)

            if prev_game_scoreboard.loosing_team == self.team_id:
                draw.text((0, 34), "L", fill=(255, 50, 50), font=self.layout.font)
                draw.text((5, 34), "{}-{}".format(prev_game_scoreboard.away_team.goals,
                                                      prev_game_scoreboard.home_team.goals),
                          fill=(255, 255, 255), font=self.layout.font)

        else:
            draw.text((1, 27), "--------", fill=(200, 200, 200), font=self.layout.font)

        draw.rectangle([0, 48, 36, 42], fill=(bg_color['r'], bg_color['g'], bg_color['b']))
        draw.text((1, 42), "NEXT GAME:", fill=(txt_color['r'], txt_color['g'], txt_color['b']),
                  font=self.layout.font)

        if next_game_scoreboard:
            date = convert_date_format(next_game_scoreboard.date)
            draw.text((0, 49), "{}".format(date), fill=(255, 255, 255), font=self.layout.font)
            draw.text((0, 55), "{}".format(next_game_scoreboard.start_time), fill=(255, 255, 255), font=self.layout.font)
            if next_game_scoreboard.away_team.id == self.team_id:
                draw.text((0, 61), "@ {}".format(next_game_scoreboard.home_team.abbrev), fill=(255, 255, 255),
                          font=self.layout.font)
            if next_game_scoreboard.home_team.id == self.team_id:
                draw.text((0, 61), "VS {}".format(next_game_scoreboard.away_team.abbrev), fill=(255, 255, 255),
                          font=self.layout.font)
        else:
            draw.text((1, 61), "--------", fill=(200, 200, 200), font=self.layout.font)

        return image<|MERGE_RESOLUTION|>--- conflicted
+++ resolved
@@ -54,13 +54,8 @@
 
             try:
                 if prev_game:
-<<<<<<< HEAD
-                    prev_game_id = team.previous_game.dates[0]["games"][0]["gamePk"]
-                    prev_game_scoreboard = Scoreboard(nhl_api.overview(prev_game_id), self.teams_info)
-=======
                     prev_game_id = self.teams_info[team_id].previous_game.dates[0]["games"][0]["gamePk"]
                     prev_game_scoreboard = Scoreboard(nhl_api.overview(prev_game_id), self.teams_info, self.data.config)
->>>>>>> f94cbe9d
                 else:
                     prev_game_scoreboard = False
 
@@ -71,13 +66,8 @@
 
             try:
                 if next_game:
-<<<<<<< HEAD
-                    next_game_id = team.next_game.dates[0]["games"][0]["gamePk"]
-                    next_game_scoreboard = Scoreboard(nhl_api.overview(next_game_id), self.teams_info)
-=======
                     next_game_id = self.teams_info[team_id].next_game.dates[0]["games"][0]["gamePk"]
                     next_game_scoreboard = Scoreboard(nhl_api.overview(next_game_id), self.teams_info, self.data.config)
->>>>>>> f94cbe9d
                 else:
                     next_game_scoreboard = False
 
