--- conflicted
+++ resolved
@@ -13,13 +13,10 @@
 from boards.pbdisplay import pbDisplay
 from boards.wxWeather import wxWeather
 from boards.wxAlert import wxAlert
-<<<<<<< HEAD
 from boards.christmas import Christmas
-=======
 from boards.wxForecast import wxForecast
 from boards.screensaver import screenSaver
 from boards.stanley_cup_champions import StanleyCupChampions
->>>>>>> 2bf68745
 from time import sleep
 
 
