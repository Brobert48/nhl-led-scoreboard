"""
A Board is simply a display object with specific parameters made to be shown on screen.
    TODO: Make the board system customizable so that all the user needs to do is paste a board file and modify the
        config file to add the custom board.
"""
import debug
from boards.scoreticker import Scoreticker
from boards.standings import Standings
from boards.team_summary import TeamSummary
from boards.clock import Clock
from time import sleep


class Boards:
    def __init__(self):
        # self.standings_board = Standings(config, matrix)
        pass

    # Board handler for PushButton
    def _pb_board(self, data, matrix):
        #bord_index = 0
        #while True:
        board = getattr(self, data.config.pushbutton_state_triggered1)
        board(data, matrix)

        #    if bord_index >= (len(data.config.boards_off_day) - 1):
        #        return
        #    else:
        #        bord_index += 1

    # Board handler for Off day state
    def _off_day(self, data, matrix):
        bord_index = 0
        while True:
            board = getattr(self, data.config.boards_off_day[bord_index])
            board(data, matrix)

            if bord_index >= (len(data.config.boards_off_day) - 1):
                return
            else:
                bord_index += 1

    def _scheduled(self, data, matrix):
        bord_index = 0
        while True:
            board = getattr(self, data.config.boards_scheduled[bord_index])
            board(data, matrix)

            if bord_index >= (len(data.config.boards_scheduled) - 1):
                return
            else:
                bord_index += 1

    def _intermission(self, data, matrix):
        bord_index = 0
        while True:
            board = getattr(self, data.config.boards_intermission[bord_index])
            board(data, matrix)

            if bord_index >= (len(data.config.boards_intermission) - 1):
                return
            else:
                bord_index += 1

    def _post_game(self, data, matrix):
        bord_index = 0
        while True:
            board = getattr(self, data.config.boards_post_game[bord_index])
            board(data, matrix)

            if bord_index >= (len(data.config.boards_post_game) - 1):
                return
            else:
                bord_index += 1

    def fallback(self, data, matrix):
        Clock(data, matrix)

    def scoreticker(self, data, matrix):
        Scoreticker(data, matrix).render()

    def standings(self, data, matrix):
        Standings(data, matrix).render()

    def team_summary(self, data, matrix):
        TeamSummary(data, matrix).render()

<<<<<<< HEAD
        
=======
    def clock(self, data, matrix):
        Clock(data, matrix)
>>>>>>> b0638538
<|MERGE_RESOLUTION|>--- conflicted
+++ resolved
@@ -85,9 +85,4 @@
     def team_summary(self, data, matrix):
         TeamSummary(data, matrix).render()
 
-<<<<<<< HEAD
-        
-=======
-    def clock(self, data, matrix):
-        Clock(data, matrix)
->>>>>>> b0638538
+        