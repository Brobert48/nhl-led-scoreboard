from PIL import Image, ImageFont, ImageDraw, ImageSequence
from rgbmatrix import graphics
import datetime
from time import sleep
from utils import center_text


class Clock:
    def __init__(self, data, matrix, sleepEvent,duration=None):
        self.data = data
        self.date = datetime.datetime.today()
        self.time = datetime.datetime.now()
        
        self.matrix = matrix
        self.time_format = data.config.time_format
        self.duration = duration
        
        if not self.duration:
            self.duration = data.config.clock_board_duration
        
        self.layout = self.data.config.config.layout.get_board_layout('clock')

<<<<<<< HEAD
=======
        self.sleepEvent = sleepEvent
        self.sleepEvent.clear()

        # Initialize the clock
        self.clock_size = self.font_large.getsize(self.time.strftime(self.time_format))
        self.clock_width = self.clock_size[0]
        self.time_align = center_text(self.clock_width, 32)

>>>>>>> ef58598a
        display_time = 0
        while display_time < self.duration and not self.sleepEvent.is_set():
            self.time = datetime.datetime.now().strftime(self.time_format.replace(":", " "))
            self.meridiem = datetime.datetime.now().strftime("%P")
            display_time += 1
            self.draw_clock()
            #sleep(1)
            self.sleepEvent.wait(1)

            self.time = datetime.datetime.now().strftime(self.time_format)
            self.meridiem = datetime.datetime.now().strftime("%P")
            self.draw_clock()
            display_time += 1
            #sleep(1)
            self.sleepEvent.wait(1)

    def draw_clock(self):
        self.matrix.clear()
        
        self.matrix.draw_text_layout(
            self.layout.time,
            self.time
        )
        
        self.matrix.draw_text_layout(
            self.layout.date, 
            self.date.strftime("%b %d %Y")
        )

        self.matrix.draw_text_layout(
            self.layout.meridiem,
            "{}\n{}".format(self.meridiem[0], self.meridiem[1])
        )

        self.matrix.render()
        if self.data.network_issues and not self.data.config.clock_hide_indicators:
            self.matrix.network_issue_indicator()<|MERGE_RESOLUTION|>--- conflicted
+++ resolved
@@ -20,17 +20,9 @@
         
         self.layout = self.data.config.config.layout.get_board_layout('clock')
 
-<<<<<<< HEAD
-=======
         self.sleepEvent = sleepEvent
         self.sleepEvent.clear()
-
-        # Initialize the clock
-        self.clock_size = self.font_large.getsize(self.time.strftime(self.time_format))
-        self.clock_width = self.clock_size[0]
-        self.time_align = center_text(self.clock_width, 32)
-
->>>>>>> ef58598a
+        
         display_time = 0
         while display_time < self.duration and not self.sleepEvent.is_set():
             self.time = datetime.datetime.now().strftime(self.time_format.replace(":", " "))
