import sys
from datetime import datetime, timedelta
from data.scoreboard_config import ScoreboardConfig
from renderer.main import MainRenderer
from rgbmatrix import RGBMatrix, RGBMatrixOptions
from utils import args, led_matrix_options
from data.data import Data
import threading
from sbio.dimmer import Dimmer
from sbio.pushbutton import PushButton
from sbio.motionsensor import Motion
from sbio.screensaver import screenSaver
from renderer.matrix import Matrix, TermMatrix
from api.weather.ecWeather import ecWxWorker
from api.weather.owmWeather import owmWxWorker
from api.weather.ecAlerts import ecWxAlerts
from api.weather.nwsAlerts import nwsWxAlerts
from api.weather.wxForecast import wxForecast
from env_canada import ECData
from renderer.matrix import Matrix
from update_checker import UpdateChecker
from apscheduler.schedulers.background import BackgroundScheduler
import debug
import os

SCRIPT_NAME = "NHL-LED-SCOREBOARD"

<<<<<<< HEAD
SCRIPT_VERSION = "1.4.0"
=======
SCRIPT_VERSION = "1.4.1"
>>>>>>> 5bbd33c4


def run():
    # Get supplied command line arguments
    commandArgs = args()

    if commandArgs.terminal_mode and sys.stdin.isatty():
        height, width = os.popen('stty size', 'r').read().split()
        termMatrix = TermMatrix()
        termMatrix.width = int(width)
        termMatrix.height = int(height)
        matrix = Matrix(termMatrix)
    else:
        # Check for led configuration arguments
        matrixOptions = led_matrix_options(commandArgs)
        matrixOptions.drop_privileges = False

        # Initialize the matrix
        matrix = Matrix(RGBMatrix(options = matrixOptions))

    # Read scoreboard options from config.json if it exists
    config = ScoreboardConfig("config", commandArgs, (matrix.width, matrix.height))

    data = Data(config)

    #If we pass the logging arguments on command line, override what's in the config.json, else use what's in config.json (color will always be false in config.json)
    if commandArgs.logcolor and commandArgs.loglevel != None:
        debug.set_debug_status(config,logcolor=commandArgs.logcolor,loglevel=commandArgs.loglevel)
    elif not commandArgs.logcolor and commandArgs.loglevel != None:
        debug.set_debug_status(config,loglevel=commandArgs.loglevel)
    elif commandArgs.logcolor and commandArgs.loglevel == None:
        debug.set_debug_status(config,logcolor=commandArgs.logcolor,loglevel=config.loglevel)
    else:
        debug.set_debug_status(config,loglevel=config.loglevel)

    # Print some basic info on startup
    debug.info("{} - v{} ({}x{})".format(SCRIPT_NAME, SCRIPT_VERSION, matrix.width, matrix.height))

    # Event used to sleep when rendering
    # Allows Web API (coming in V2) and pushbutton to cancel the sleep
    # Will also allow for weather alert to interrupt display board if you want
    sleepEvent = threading.Event()


    # Start task scheduler, used for UpdateChecker and screensaver, forecast, dimmer and weather
    scheduler = BackgroundScheduler()
    scheduler.start()

    # Any tasks that are scheduled go below this line

    #Create EC data feed handler
    if data.config.weather_enabled or data.config.wxalert_show_alerts:
        if data.config.weather_data_feed.lower() == "ec" or data.config.wxalert_alert_feed.lower() == "ec":
            try:
                data.ecData = ECData(coordinates=(data.latlng))
            except Exception as e:
                debug.error("Unable to connect to EC, try running again in a few minutes")
                sys.exit(0)

    if data.config.weather_enabled:
        if data.config.weather_data_feed.lower() == "ec":
            ecWxWorker(data,scheduler)
        elif data.config.weather_data_feed.lower() == "owm":
            owmweather = owmWxWorker(data,scheduler)
        else:
            debug.error("No valid weather providers selected, skipping weather feed")
            data.config.weather_enabled = False


    if data.config.wxalert_show_alerts:
        if data.config.wxalert_alert_feed.lower() == "ec":
            ecalert = ecWxAlerts(data,scheduler,sleepEvent)
        elif data.config.wxalert_alert_feed.lower() == "nws":
            nwsalert = nwsWxAlerts(data,scheduler,sleepEvent)
        else:
            debug.error("No valid weather alerts providers selected, skipping alerts feed")
            data.config.weather_show_alerts = False

    if data.config.weather_forecast_enabled:
        wxForecast(data,scheduler)
    #
    # Run check for updates against github on a background thread on a scheduler
    #
    if commandArgs.updatecheck:
        data.UpdateRepo = commandArgs.updaterepo
        checkupdate = UpdateChecker(data,scheduler)

    if data.config.dimmer_enabled:
        dimmer = Dimmer(data, matrix,scheduler)

    screensaver = None
    if data.config.screensaver_enabled:
        screensaver = screenSaver(data, matrix, sleepEvent, scheduler)
        if data.config.screensaver_motionsensor:
            motionsensor = Motion(data,matrix,sleepEvent,scheduler,screensaver)
            motionsensorThread = threading.Thread(target=motionsensor.run, args=())
            motionsensorThread.daemon = True
            motionsensorThread.start()

    if data.config.pushbutton_enabled:
        pushbutton = PushButton(data,matrix,sleepEvent)
        pushbuttonThread = threading.Thread(target=pushbutton.run, args=())
        pushbuttonThread.daemon = True
        pushbuttonThread.start()

    MainRenderer(matrix, data, sleepEvent).render()


if __name__ == "__main__":
    try:
        run()

    except KeyboardInterrupt:
        print("Exiting NHL-LED-SCOREBOARD\n")
        sys.exit(0)<|MERGE_RESOLUTION|>--- conflicted
+++ resolved
@@ -25,11 +25,7 @@
 
 SCRIPT_NAME = "NHL-LED-SCOREBOARD"
 
-<<<<<<< HEAD
-SCRIPT_VERSION = "1.4.0"
-=======
 SCRIPT_VERSION = "1.4.1"
->>>>>>> 5bbd33c4
 
 
 def run():
