import sys
from datetime import datetime, timedelta
from data.scoreboard_config import ScoreboardConfig
from renderer.main import MainRenderer
from rgbmatrix import RGBMatrix, RGBMatrixOptions
from utils import args, led_matrix_options
from data.data import Data
import threading
from sbio.dimmer import Dimmer
from sbio.pushbutton import PushButton
<<<<<<< HEAD
from renderer.matrix import Matrix, TermMatrix
=======
from api.weather.ecWeather import ecWxWorker
from api.weather.owmWeather import owmWxWorker
from api.weather.ecAlerts import ecWxAlerts
from api.weather.nwsAlerts import nwsWxAlerts
from renderer.matrix import Matrix
from update_checker import UpdateChecker
from apscheduler.schedulers.background import BackgroundScheduler
>>>>>>> dbc0d38d
import debug
import os

SCRIPT_NAME = "NHL-LED-SCOREBOARD"

SCRIPT_VERSION = "1.2.0 - Wx version"


def run():
    # Get supplied command line arguments
    commandArgs = args()

    if commandArgs.terminal_mode:
        height, width = os.popen('stty size', 'r').read().split()
        termMatrix = TermMatrix()
        termMatrix.width = int(width)
        termMatrix.height = int(height)
        matrix = Matrix(termMatrix)
    else:
        # Check for led configuration arguments
        matrixOptions = led_matrix_options(commandArgs)
        matrixOptions.drop_privileges = False

        # Initialize the matrix
        matrix = Matrix(RGBMatrix(options = matrixOptions))

    # Print some basic info on startup
    debug.info("{} - v{} ({}x{})".format(SCRIPT_NAME, SCRIPT_VERSION, matrix.width, matrix.height))

    # Read scoreboard options from config.json if it exists
    config = ScoreboardConfig("config", commandArgs, (matrix.width, matrix.height))

    debug.set_debug_status(config)

    data = Data(config)

    # Event used to sleep when rendering
    # Allows Web API (coming in V2) and pushbutton to cancel the sleep
    # Will also allow for weather alert to interrupt display board if you want
    sleepEvent = threading.Event()

    if data.config.dimmer_enabled:
        dimmer = Dimmer(data, matrix)
        dimmerThread = threading.Thread(target=dimmer.run, args=())
        dimmerThread.daemon = True
        dimmerThread.start()

    if data.config.pushbutton_enabled:
        pushbutton = PushButton(data,matrix,sleepEvent)
        pushbuttonThread = threading.Thread(target=pushbutton.run, args=())
        pushbuttonThread.daemon = True
        pushbuttonThread.start()
    
    if data.config.weather_enabled:
        if data.config.weather_data_feed.lower() == "owm":
            owmweather = owmWxWorker(data,sleepEvent)
            owmweatherThread = threading.Thread(target=owmweather.run,args=())
            owmweatherThread.daemon = True
            owmweatherThread.start()
        elif data.config.weather_data_feed.lower() == "ec":
            ecweather = ecWxWorker(data,sleepEvent)
            ecweatherThread = threading.Thread(target=ecweather.run,args=())
            ecweatherThread.daemon = True
            ecweatherThread.start()
        else:
            debug.error("No valid weather providers selected, skipping weather feed")
            data.config.weather_enabled = False

    if data.config.weather_show_alerts and data.config.weather_enabled:
        if data.config.weather_alert_feed.lower() == "ec":
            ecalert = ecWxAlerts(data,sleepEvent)
            ecalertThread = threading.Thread(target=ecalert.run,args=())
            ecalertThread.daemon = True
            ecalertThread.start()
        elif data.config.weather_alert_feed.lower() == "nws":
            nwsalert = nwsWxAlerts(data,sleepEvent)
            nwsalertThread = threading.Thread(target=nwsalert.run,args=())
            nwsalertThread.daemon = True
            nwsalertThread.start()
        else:
            debug.error("No valid weather alerts providers selected, skipping alerts feed")
            data.config.weather_show_alerts = False
    
    #
    # Run check for updates against github on a background thread on a scheduler
    #     
    updateCheck= True
    if updateCheck:
        scheduler = BackgroundScheduler()
        checkupdate = UpdateChecker(data,scheduler)
        scheduler.start()

    MainRenderer(matrix, data, sleepEvent).render()


if __name__ == "__main__":
    try:
        run()

    except KeyboardInterrupt:
        print("Exiting NHL-LED-SCOREBOARD\n")
        sys.exit(0)<|MERGE_RESOLUTION|>--- conflicted
+++ resolved
@@ -8,9 +8,7 @@
 import threading
 from sbio.dimmer import Dimmer
 from sbio.pushbutton import PushButton
-<<<<<<< HEAD
 from renderer.matrix import Matrix, TermMatrix
-=======
 from api.weather.ecWeather import ecWxWorker
 from api.weather.owmWeather import owmWxWorker
 from api.weather.ecAlerts import ecWxAlerts
@@ -18,7 +16,6 @@
 from renderer.matrix import Matrix
 from update_checker import UpdateChecker
 from apscheduler.schedulers.background import BackgroundScheduler
->>>>>>> dbc0d38d
 import debug
 import os
 
