import sys
from datetime import datetime, timedelta
from data.scoreboard_config import ScoreboardConfig
from renderer.main import MainRenderer
from rgbmatrix import RGBMatrix, RGBMatrixOptions
from utils import args, led_matrix_options
from data.data import Data
import threading
from sbio.dimmer import Dimmer
from sbio.pushbutton import PushButton
from sbio.motionsensor import Motion
from sbio.screensaver import screenSaver
from renderer.matrix import Matrix, TermMatrix
from api.weather.ecWeather import ecWxWorker
from api.weather.owmWeather import owmWxWorker
from api.weather.ecAlerts import ecWxAlerts
from api.weather.nwsAlerts import nwsWxAlerts
from api.weather.wxForecast import wxForecast
from env_canada import ECData
from renderer.matrix import Matrix
from update_checker import UpdateChecker
from apscheduler.schedulers.background import BackgroundScheduler
import debug
import os

SCRIPT_NAME = "NHL-LED-SCOREBOARD"

<<<<<<< HEAD
SCRIPT_VERSION = "1.5.1"
=======
SCRIPT_VERSION = "1.5.0"
>>>>>>> cfadfbd6


def run():
    # Get supplied command line arguments
    commandArgs = args()

    if commandArgs.terminal_mode and sys.stdin.isatty():
        height, width = os.popen('stty size', 'r').read().split()
        termMatrix = TermMatrix()
        termMatrix.width = int(width)
        termMatrix.height = int(height)
        matrix = Matrix(termMatrix)
    else:
        # Check for led configuration arguments
        matrixOptions = led_matrix_options(commandArgs)
        matrixOptions.drop_privileges = False

        # Initialize the matrix
        matrix = Matrix(RGBMatrix(options = matrixOptions))

    # Read scoreboard options from config.json if it exists
    config = ScoreboardConfig("config", commandArgs, (matrix.width, matrix.height))

    data = Data(config)

    #If we pass the logging arguments on command line, override what's in the config.json, else use what's in config.json (color will always be false in config.json)
    if commandArgs.logcolor and commandArgs.loglevel != None:
        debug.set_debug_status(config,logcolor=commandArgs.logcolor,loglevel=commandArgs.loglevel)
    elif not commandArgs.logcolor and commandArgs.loglevel != None:
        debug.set_debug_status(config,loglevel=commandArgs.loglevel)
    elif commandArgs.logcolor and commandArgs.loglevel == None:
        debug.set_debug_status(config,logcolor=commandArgs.logcolor,loglevel=config.loglevel)
    else:
        debug.set_debug_status(config,loglevel=config.loglevel)

    # Print some basic info on startup
    debug.info("{} - v{} ({}x{})".format(SCRIPT_NAME, SCRIPT_VERSION, matrix.width, matrix.height))

    # Event used to sleep when rendering
    # Allows Web API (coming in V2) and pushbutton to cancel the sleep
    # Will also allow for weather alert to interrupt display board if you want
    sleepEvent = threading.Event()


    # Start task scheduler, used for UpdateChecker and screensaver, forecast, dimmer and weather
    scheduler = BackgroundScheduler()
    scheduler.start()

    # Any tasks that are scheduled go below this line

    #Create EC data feed handler
    if data.config.weather_enabled or data.config.wxalert_show_alerts:
        if data.config.weather_data_feed.lower() == "ec" or data.config.wxalert_alert_feed.lower() == "ec":
            try:
                data.ecData = ECData(coordinates=(data.latlng))
            except Exception as e:
                debug.error("Unable to connect to EC, try running again in a few minutes")
                sys.exit(0)

    if data.config.weather_enabled:
        if data.config.weather_data_feed.lower() == "ec":
            ecWxWorker(data,scheduler)
        elif data.config.weather_data_feed.lower() == "owm":
            owmweather = owmWxWorker(data,scheduler)
        else:
            debug.error("No valid weather providers selected, skipping weather feed")
            data.config.weather_enabled = False


    if data.config.wxalert_show_alerts:
        if data.config.wxalert_alert_feed.lower() == "ec":
            ecalert = ecWxAlerts(data,scheduler,sleepEvent)
        elif data.config.wxalert_alert_feed.lower() == "nws":
            nwsalert = nwsWxAlerts(data,scheduler,sleepEvent)
        else:
            debug.error("No valid weather alerts providers selected, skipping alerts feed")
            data.config.weather_show_alerts = False

    if data.config.weather_forecast_enabled:
        wxForecast(data,scheduler)
    #
    # Run check for updates against github on a background thread on a scheduler
    #
    if commandArgs.updatecheck:
        data.UpdateRepo = commandArgs.updaterepo
        checkupdate = UpdateChecker(data,scheduler,commandArgs.ghtoken)

    if data.config.dimmer_enabled:
        dimmer = Dimmer(data, matrix,scheduler)

    screensaver = None
    if data.config.screensaver_enabled:
        screensaver = screenSaver(data, matrix, sleepEvent, scheduler)
        if data.config.screensaver_motionsensor:
            motionsensor = Motion(data,matrix,sleepEvent,scheduler,screensaver)
            motionsensorThread = threading.Thread(target=motionsensor.run, args=())
            motionsensorThread.daemon = True
            motionsensorThread.start()

    if data.config.pushbutton_enabled:
        pushbutton = PushButton(data,matrix,sleepEvent)
        pushbuttonThread = threading.Thread(target=pushbutton.run, args=())
        pushbuttonThread.daemon = True
        pushbuttonThread.start()

    MainRenderer(matrix, data, sleepEvent).render()


if __name__ == "__main__":
    try:
        run()

    except KeyboardInterrupt:
        print("Exiting NHL-LED-SCOREBOARD\n")
        sys.exit(0)<|MERGE_RESOLUTION|>--- conflicted
+++ resolved
@@ -25,11 +25,7 @@
 
 SCRIPT_NAME = "NHL-LED-SCOREBOARD"
 
-<<<<<<< HEAD
-SCRIPT_VERSION = "1.5.1"
-=======
 SCRIPT_VERSION = "1.5.0"
->>>>>>> cfadfbd6
 
 
 def run():
