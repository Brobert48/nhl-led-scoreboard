import sys
from datetime import datetime, timedelta
from data.scoreboard_config import ScoreboardConfig
from renderer.main import MainRenderer
from rgbmatrix import RGBMatrix, RGBMatrixOptions
from utils import args, led_matrix_options
from data.data import Data
import threading
from sbio.dimmer import Dimmer
from sbio.pushbutton import PushButton
from renderer.matrix import Matrix, TermMatrix
from api.weather.ecWeather import ecWxWorker
from api.weather.owmWeather import owmWxWorker
from api.weather.ecAlerts import ecWxAlerts
from api.weather.nwsAlerts import nwsWxAlerts
from renderer.matrix import Matrix
from update_checker import UpdateChecker
from apscheduler.schedulers.background import BackgroundScheduler
import debug
import os

SCRIPT_NAME = "NHL-LED-SCOREBOARD"

<<<<<<< HEAD
SCRIPT_VERSION = "1.2.1"
=======
SCRIPT_VERSION = "1.2.2"
>>>>>>> 0e59d31f


def run():
    # Get supplied command line arguments
    commandArgs = args()

    if commandArgs.terminal_mode:
        height, width = os.popen('stty size', 'r').read().split()
        termMatrix = TermMatrix()
        termMatrix.width = int(width)
        termMatrix.height = int(height)
        matrix = Matrix(termMatrix)
    else:
        # Check for led configuration arguments
        matrixOptions = led_matrix_options(commandArgs)
        matrixOptions.drop_privileges = False

        # Initialize the matrix
        matrix = Matrix(RGBMatrix(options = matrixOptions))

    # Print some basic info on startup
    debug.info("{} - v{} ({}x{})".format(SCRIPT_NAME, SCRIPT_VERSION, matrix.width, matrix.height))

    # Read scoreboard options from config.json if it exists
    config = ScoreboardConfig("config", commandArgs, (matrix.width, matrix.height))

    debug.set_debug_status(config)

    data = Data(config)

    # Event used to sleep when rendering
    # Allows Web API (coming in V2) and pushbutton to cancel the sleep
    # Will also allow for weather alert to interrupt display board if you want
    sleepEvent = threading.Event()

    if data.config.dimmer_enabled:
        dimmer = Dimmer(data, matrix)
        dimmerThread = threading.Thread(target=dimmer.run, args=())
        dimmerThread.daemon = True
        dimmerThread.start()

    if data.config.pushbutton_enabled:
        pushbutton = PushButton(data,matrix,sleepEvent)
        pushbuttonThread = threading.Thread(target=pushbutton.run, args=())
        pushbuttonThread.daemon = True
        pushbuttonThread.start()
    
    if data.config.weather_enabled:
        if data.config.weather_data_feed.lower() == "owm":
            owmweather = owmWxWorker(data,sleepEvent)
            owmweatherThread = threading.Thread(target=owmweather.run,args=())
            owmweatherThread.daemon = True
            owmweatherThread.start()
        elif data.config.weather_data_feed.lower() == "ec":
            ecweather = ecWxWorker(data,sleepEvent)
            ecweatherThread = threading.Thread(target=ecweather.run,args=())
            ecweatherThread.daemon = True
            ecweatherThread.start()
        else:
            debug.error("No valid weather providers selected, skipping weather feed")
            data.config.weather_enabled = False

    if data.config.wxalert_show_alerts:
        if data.config.wxalert_alert_feed.lower() == "ec":
            ecalert = ecWxAlerts(data,sleepEvent)
            ecalertThread = threading.Thread(target=ecalert.run,args=())
            ecalertThread.daemon = True
            ecalertThread.start()
        elif data.config.wxalert_alert_feed.lower() == "nws":
            nwsalert = nwsWxAlerts(data,sleepEvent)
            nwsalertThread = threading.Thread(target=nwsalert.run,args=())
            nwsalertThread.daemon = True
            nwsalertThread.start()
        else:
            debug.error("No valid weather alerts providers selected, skipping alerts feed")
            data.config.weather_show_alerts = False
    
    #
    # Run check for updates against github on a background thread on a scheduler
    #     

    if commandArgs.updatecheck:
        data.UpdateRepo = commandArgs.updaterepo
        scheduler = BackgroundScheduler()
        checkupdate = UpdateChecker(data,scheduler)
        scheduler.start()

    MainRenderer(matrix, data, sleepEvent).render()


if __name__ == "__main__":
    try:
        run()

    except KeyboardInterrupt:
        print("Exiting NHL-LED-SCOREBOARD\n")
        sys.exit(0)<|MERGE_RESOLUTION|>--- conflicted
+++ resolved
@@ -21,11 +21,7 @@
 
 SCRIPT_NAME = "NHL-LED-SCOREBOARD"
 
-<<<<<<< HEAD
-SCRIPT_VERSION = "1.2.1"
-=======
-SCRIPT_VERSION = "1.2.2"
->>>>>>> 0e59d31f
+SCRIPT_VERSION = "1.3.0"
 
 
 def run():
