from PIL import Image, ImageFont, ImageDraw, ImageSequence
from utils import center_text, convert_date_format
from renderer.logos import LogoRenderer


class ScoreboardRenderer:
    def __init__(self, data, matrix, scoreboard, shot_on_goal=False):
        self.data = data
        self.status = data.status
        self.layout = self.data.config.config.layout.get_board_layout('scoreboard')
        self.font = self.data.config.layout.font
        self.font_large = self.data.config.layout.font_large
        self.scoreboard = scoreboard
        self.matrix = matrix
        self.show_sog = shot_on_goal

        self.home_logo_renderer = LogoRenderer(
            self.matrix,
            data.config,
            self.layout.home_logo,
            self.scoreboard.home_team,
            'scoreboard',
            'home'
        )
        self.away_logo_renderer = LogoRenderer(
            self.matrix,
            data.config,
            self.layout.away_logo,
            self.scoreboard.away_team,
            'scoreboard',
            'away'
        )

    def render(self):
        self.away_logo_renderer.render()
        self.home_logo_renderer.render()

        if self.status.is_scheduled(self.scoreboard.status):
            self.draw_scheduled()

        if self.status.is_live(self.scoreboard.status):
            self.draw_live()

        if self.status.is_final(self.scoreboard.status):
            self.draw_final()

        if self.status.is_irregular(self.scoreboard.status):
            '''TODO: Need to figure out the irregular status'''
            pass

    def draw_scheduled(self):
        start_time = self.scoreboard.start_time

        # Draw the text on the Data image.
        self.matrix.draw_text_layout(
          self.layout.scheduled_date, 
          'TODAY', 
          font=self.font
        )
        self.matrix.draw_text_layout(
          self.layout.scheduled_time, 
          start_time, 
          fill=(255, 255, 255),
          font=self.font, 
          multiline=True
        )
        self.matrix.draw_text_layout(
          self.layout.vs, 
          'VS', 
          font=self.font_large
        )

        self.matrix.render()

    def draw_live(self):
        # Get the Info
        period = self.scoreboard.periods.ordinal
        clock = self.scoreboard.periods.clock
        score = '{}-{}'.format(self.scoreboard.away_team.goals, self.scoreboard.home_team.goals)
        SOG = '{}-{}'.format(self.scoreboard.away_team.shot_on_goal, self.scoreboard.home_team.shot_on_goal)

        # Draw the info
        self.matrix.draw_text_layout(
            self.layout.period,
            period, 
            fill=(255, 255, 255),
            font=self.font, 
            multiline=True
        )
        self.matrix.draw_text_layout(
            self.layout.clock,
            clock, 
            fill=(255, 255, 255),
            font=self.font,
            multiline=True
        )
        self.matrix.draw_text_layout(
            self.layout.score,
            score,
            fill=(255, 255, 255),
            font=self.font_large,
            multiline=True
        )

        self.matrix.render()
        if (3 <= self.scoreboard.away_team.num_skaters <= 4) or (3 <= self.scoreboard.home_team.num_skaters <= 4):
            self.draw_power_play()


    def draw_final(self):
        # Get the Info
        period = self.scoreboard.periods.ordinal
        result = self.scoreboard.periods.clock
        score = '{}-{}'.format(self.scoreboard.away_team.goals, self.scoreboard.home_team.goals)
        date = convert_date_format(self.scoreboard.date)

        # Draw the info
        self.matrix.draw_text_layout(
            self.layout.scheduled_date, 
            date, 
            fill=(255, 255, 255),
            font=self.font,
            multiline=True
        )

        end_text = result
        if self.scoreboard.periods.number > 3:
<<<<<<< HEAD
            end_text = "F/{}".format(period)

        self.matrix.draw_text_layout(
            self.layout.period, 
            end_text, 
            fill=(255, 0, 0),
            font=self.font,
            multiline=True
        )

        self.matrix.draw_text_layout(
            self.layout.score, 
            score,
            fill=(255, 255, 255),
            font=self.font_large,
            multiline=True
=======
            self.matrix.draw_text(
                (0, 5), "F/{}".format(period), fill=(255, 0, 0), location="center",
                font=self.font, align="center", multiline=True
            )
        else:
            self.matrix.draw_text(
                (0, 5), result, fill=(255, 0, 0), location="center",
                font=self.font, align="center", multiline=True
            )

        self.matrix.draw_text(
            (0, 15), score, fill=(255, 255, 255), location="center",
            font=self.font_large, align="center", multiline=True
>>>>>>> 710bcce3
        )

        self.matrix.render()

    def draw_irregular(self):
        pass

    def draw_power_play(self):
        away_number_skaters = self.scoreboard.away_team.num_skaters
        home_number_skaters = self.scoreboard.home_team.num_skaters
        yellow = self.matrix.graphics.Color(255, 255, 0)
        red = self.matrix.graphics.Color(255, 0, 0)
        green = self.matrix.graphics.Color(0, 255, 0)
        colors = {"6": green, "5": green, "4": yellow, "3": red}

        self.matrix.graphics.DrawLine(self.matrix.matrix, 0, self.matrix.height - 1, 3, self.matrix.height - 1,
                                      colors[str(away_number_skaters)])
        self.matrix.graphics.DrawLine(self.matrix.matrix, 0, self.matrix.height - 2, 1, self.matrix.height - 2,
                                      colors[str(away_number_skaters)])
        self.matrix.graphics.DrawLine(self.matrix.matrix, 0, self.matrix.height - 3, 0, self.matrix.height - 3,
                                      colors[str(away_number_skaters)])

        self.matrix.graphics.DrawLine(self.matrix.matrix, 63, self.matrix.height - 1, 60,
                                      self.matrix.height - 1, colors[str(home_number_skaters)])
        self.matrix.graphics.DrawLine(self.matrix.matrix, 63, self.matrix.height - 2, 62,
                                      self.matrix.height - 2, colors[str(home_number_skaters)])
        self.matrix.graphics.DrawLine(self.matrix.matrix, 63, self.matrix.height - 3, 63,
                                      self.matrix.height - 3, colors[str(home_number_skaters)])<|MERGE_RESOLUTION|>--- conflicted
+++ resolved
@@ -125,7 +125,6 @@
 
         end_text = result
         if self.scoreboard.periods.number > 3:
-<<<<<<< HEAD
             end_text = "F/{}".format(period)
 
         self.matrix.draw_text_layout(
@@ -142,21 +141,6 @@
             fill=(255, 255, 255),
             font=self.font_large,
             multiline=True
-=======
-            self.matrix.draw_text(
-                (0, 5), "F/{}".format(period), fill=(255, 0, 0), location="center",
-                font=self.font, align="center", multiline=True
-            )
-        else:
-            self.matrix.draw_text(
-                (0, 5), result, fill=(255, 0, 0), location="center",
-                font=self.font, align="center", multiline=True
-            )
-
-        self.matrix.draw_text(
-            (0, 15), score, fill=(255, 255, 255), location="center",
-            font=self.font_large, align="center", multiline=True
->>>>>>> 710bcce3
         )
 
         self.matrix.render()
