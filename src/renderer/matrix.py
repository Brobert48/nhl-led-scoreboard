from PIL import Image, ImageDraw
from rgbmatrix import graphics
import math
from utils import round_normal

DEBUG = False
<<<<<<< HEAD

class Matrix:
  def __init__(self, matrix):
    self.matrix = matrix
    self.graphics = graphics
    self.brightness = None

    self.position_cache = {}

    # Create a new data image.
    self.width = matrix.width
    self.height = matrix.height

    self.image = Image.new('RGBA', (self.width, self.height))
    self.draw = ImageDraw.Draw(self.image)

    self.pixels = self.image.load()

    self.use_canvas = False

    if (self.use_canvas):
      self.canvas = matrix.CreateFrameCanvas()

  def set_brightness(self, brightness):
    self.brightness = brightness
    self.matrix.brightness = self.brightness

  def parse_location(self, value, dimension):
    # Check if number is percentage and calculate pixels
    if (isinstance(value, str) and value.endswith('%')):
      return round_normal((float(value[:-1]) / 100.0) * (dimension - 1))

    return value

  def align_position(self, align, position, size):
    align = align.split("-")
    x, y = position

    # Handle percentages by converting to pixels
    x = self.parse_location(x, self.width)
    y = self.parse_location(y, self.height)

    if (align[0] == "center"):
      x -= size[0] / 2
    elif (align[0] == "right"):
      x -= size[0]

    if (len(align) > 1):
      if (align[1] == "center"):
        y -= size[1] / 2 + 1
      elif (align[1] == "bottom"):
        y -= size[1]

    if x % 2 == 0:
      x = math.ceil(x)
    else:
      x = math.floor(x)

    return (round_normal(x), round_normal(y))

  def draw_text(self, position, text, font, fill=None, align="left"):
    width = 0
    height = 0

    text_chars = text.split("\n")
    offsets = []

    for index, chars in enumerate(text_chars):
      spacing = 0 if index == 0 else 1

      offset = font.getoffset(chars)
      offset_x = offset[0]
      offset_y = offset[1] - height - spacing

      offsets.append((offset_x, offset_y))

      bounding_box = font.getmask(chars).getbbox()
      if bounding_box is not None:
        width = bounding_box[2] if bounding_box[2] > width else width
        height += bounding_box[3] + spacing
    
    width -= 1
    height -= 1
    size = (width, height)

    x, y = self.align_position(align, position, size)

    for index, chars in enumerate(text_chars):
      offset = offsets[index]
      chars_position = (x - offset[0], y - offset[1])

      self.draw.text(
        chars_position,
        chars, 
        fill=fill, 
        font=font
      )
      
    if (DEBUG):
      self.draw_pixel(
        (x, y),
        (0, 255, 0)
      )
      self.draw_pixel(
        (x, y + height),
        (0, 255, 0)
      )
      self.draw_pixel(
        (x + width, y + height),
        (0, 255, 0)
      )
      self.draw_pixel(
        (x + width, y),
        (0, 255, 0)
      )
    
    return {
      "position": (x, y),
      "size": size
    }

  def draw_image(self, position, image, align="left"):
    position = self.align_position(align, position, image.size)

    try:
      self.image.paste(image, position, image)
    except:
      self.image.paste(image, position)

    return {
      "position": position,
      "size": image.size
    }

  def draw_pixel(self, position, color):
    try:
      self.pixels[position] = color
    except:
      print(position, "out of range!")

  def draw_pixels(self, position, pixels, size, align="left"):
    x, y = self.align_position(align, position, size)

    for pixel in pixels:
      self.draw_pixel(
        (
          pixel.position[0] + x,
          pixel.position[1] + y,
        ),
        pixel.color
      )

  def draw_text_layout(self, layout, text, align="left"):
    self.cache_position(
      layout.id,
      self.draw_text(
        self.layout_position(layout),
        text,
        fill=layout.color,
        font=layout.font,
        align=layout.align
      )
    )

  def draw_image_layout(self, layout, image, offset=(0, 0)):
    self.cache_position(
      layout.id,
      self.draw_image(
        self.layout_position(layout, offset),
        image,
        layout.align
      )
    )

  def draw_pixels_layout(self, layout, pixels, size):
    self.cache_position(
      layout.id,
      self.draw_pixels(
        self.layout_position(layout),
        pixels,
        size,
        layout.align
      )
    )

  def layout_position(self, layout, offset=(0, 0)):
    x = layout.position[0] + offset[0]
    y = layout.position[1] + offset[1]

    if (hasattr(layout, 'relative') and layout.relative.to in self.position_cache):
      cached_position = self.position_cache[layout.relative.to]
      position = self.align_position(
        layout.relative.align,
        cached_position["position"],
        (
          -cached_position["size"][0],
          -cached_position["size"][1]
        )
      )

      x += position[0]
      y += position[1]

    return (x, y)

  def cache_position(self, id, position):
    self.position_cache[id] = position

  def render(self):
    if (DEBUG):
      for x in range(self.height):
        self.draw_pixel(
          (self.width / 2 - 1, x),
          (0, 255, 0)
        )
        self.draw_pixel(
          (self.width / 2, x),
          (0, 255, 0)
        )

      for x in range(self.width):
        self.draw_pixel(
          (x, self.height / 2 - 1),
          (0, 255, 0)
        )
        self.draw_pixel(
          (x, self.height / 2 ),
          (0, 255, 0)
        )

    if (self.use_canvas):
      self.canvas.SetImage(self.image.convert('RGB'), 0, 0)
      self.canvas = self.matrix.SwapOnVSync(self.canvas)
    else:
      self.matrix.SetImage(self.image.convert('RGB'))

  def clear(self):
    self.image.paste(0, (0, 0, self.width, self.height))

  def network_issue_indicator(self):
    red = self.graphics.Color(255, 0, 0)
    self.graphics.DrawLine(self.matrix, 0, self.matrix.height-1, self.matrix.width, self.matrix.height-1, red)
=======


class Matrix:
    def __init__(self, matrix):
        self.matrix = matrix
        self.graphics = graphics
        self.brightness = None

        self.position_cache = {}

        # Create a new data image.
        self.width = matrix.width
        self.height = matrix.height

        self.image = Image.new('RGBA', (self.width, self.height))
        self.draw = ImageDraw.Draw(self.image)

        self.pixels = self.image.load()

        self.use_canvas = False

        if (self.use_canvas):
            self.canvas = matrix.CreateFrameCanvas()

    def set_brightness(self, brightness):
        self.brightness = brightness
        self.matrix.brightness = self.brightness

    def parse_location(self, value, dimension):
        # Check if number is percentage and calculate pixels
        if (isinstance(value, str) and value.endswith('%')):
            return round_normal((float(value[:-1]) / 100.0) * (dimension - 1))

        return value

    def align_position(self, align, position, size):
        align = align.split("-")
        x, y = position

        # Handle percentages by converting to pixels
        x = self.parse_location(x, self.width)
        y = self.parse_location(y, self.height)

        if (align[0] == "center"):
            x -= size[0] / 2
        elif (align[0] == "right"):
            x -= size[0]

        if (len(align) > 1):
            if (align[1] == "center"):
                y -= size[1] / 2 + 1
            elif (align[1] == "bottom"):
                y -= size[1]

        if x % 2 == 0:
            x = math.ceil(x)
        else:
            x = math.floor(x)

        return (round_normal(x), round_normal(y))

    def draw_text(self, position, text, font, fill=None, align="left"):
        width = 0
        height = 0

        text_chars = text.split("\n")
        offsets = []

        for index, chars in enumerate(text_chars):
            spacing = 0 if index == 0 else 1

            offset = font.getoffset(chars)
            offset_x = offset[0]
            offset_y = offset[1] - height - spacing

            offsets.append((offset_x, offset_y))

            bounding_box = font.getmask(chars).getbbox()
            if bounding_box is not None:
                width = bounding_box[2] if bounding_box[2] > width else width
                height += bounding_box[3] + spacing

        width -= 1
        height -= 1
        size = (width, height)

        x, y = self.align_position(align, position, size)

        for index, chars in enumerate(text_chars):
            offset = offsets[index]
            chars_position = (x - offset[0], y - offset[1])

            self.draw.text(
                chars_position,
                chars,
                fill=fill,
                font=font
            )

        if (DEBUG):
            self.draw_pixel(
                (x, y),
                (0, 255, 0)
            )
            self.draw_pixel(
                (x, y + height),
                (0, 255, 0)
            )
            self.draw_pixel(
                (x + width, y + height),
                (0, 255, 0)
            )
            self.draw_pixel(
                (x + width, y),
                (0, 255, 0)
            )

        return {
            "position": (x, y),
            "size": size
        }

    def draw_image(self, position, image, align="left"):
        position = self.align_position(align, position, image.size)

        try:
            self.image.paste(image, position, image)
        except:
            self.image.paste(image, position)

        return {
            "position": position,
            "size": image.size
        }

    def draw_pixel(self, position, color):
        try:
            self.pixels[position] = color
        except:
            print(position, "out of range!")

    def draw_pixels(self, position, pixels, size, align="left"):
        x, y = self.align_position(align, position, size)

        for pixel in pixels:
            self.draw_pixel(
                (
                    pixel.position[0] + x,
                    pixel.position[1] + y,
                ),
                pixel.color
            )

    def draw_text_layout(self, layout, text, align="left"):
        self.cache_position(
            layout.id,
            self.draw_text(
                self.layout_position(layout),
                text,
                fill=layout.color,
                font=layout.font,
                align=layout.align
            )
        )

    def draw_image_layout(self, layout, image, offset=(0, 0)):
        self.cache_position(
            layout.id,
            self.draw_image(
                self.layout_position(layout, offset),
                image,
                layout.align
            )
        )

    def draw_pixels_layout(self, layout, pixels, size):
        self.cache_position(
            layout.id,
            self.draw_pixels(
                self.layout_position(layout),
                pixels,
                size,
                layout.align
            )
        )

    def layout_position(self, layout, offset=(0, 0)):
        x = layout.position[0] + offset[0]
        y = layout.position[1] + offset[1]

        if (hasattr(layout, 'relative') and layout.relative.to in self.position_cache):
            cached_position = self.position_cache[layout.relative.to]
            position = self.align_position(
                layout.relative.align,
                cached_position["position"],
                (
                    -cached_position["size"][0],
                    -cached_position["size"][1]
                )
            )

            x += position[0]
            y += position[1]

        return (x, y)

    def cache_position(self, id, position):
        self.position_cache[id] = position

    def render(self):
        if (DEBUG):
            for x in range(self.height):
                self.draw_pixel(
                    (self.width / 2 - 1, x),
                    (0, 255, 0)
                )
                self.draw_pixel(
                    (self.width / 2, x),
                    (0, 255, 0)
                )

            for x in range(self.width):
                self.draw_pixel(
                    (x, self.height / 2 - 1),
                    (0, 255, 0)
                )
                self.draw_pixel(
                    (x, self.height / 2),
                    (0, 255, 0)
                )

        if (self.use_canvas):
            self.canvas.SetImage(self.image.convert('RGB'), 0, 0)
            self.canvas = self.matrix.SwapOnVSync(self.canvas)
        else:
            self.matrix.SetImage(self.image.convert('RGB'))

    def clear(self):
        self.image.paste(0, (0, 0, self.width, self.height))

    def network_issue_indicator(self):
        red = self.graphics.Color(255, 0, 0)
        self.graphics.DrawLine(self.matrix, 0, self.matrix.height - 1, self.matrix.width, self.matrix.height - 1, red)

>>>>>>> 11ac2fbf

class MatrixPixels:
    def __init__(self, position, color):
        self.position = position
        self.color = color<|MERGE_RESOLUTION|>--- conflicted
+++ resolved
@@ -4,250 +4,6 @@
 from utils import round_normal
 
 DEBUG = False
-<<<<<<< HEAD
-
-class Matrix:
-  def __init__(self, matrix):
-    self.matrix = matrix
-    self.graphics = graphics
-    self.brightness = None
-
-    self.position_cache = {}
-
-    # Create a new data image.
-    self.width = matrix.width
-    self.height = matrix.height
-
-    self.image = Image.new('RGBA', (self.width, self.height))
-    self.draw = ImageDraw.Draw(self.image)
-
-    self.pixels = self.image.load()
-
-    self.use_canvas = False
-
-    if (self.use_canvas):
-      self.canvas = matrix.CreateFrameCanvas()
-
-  def set_brightness(self, brightness):
-    self.brightness = brightness
-    self.matrix.brightness = self.brightness
-
-  def parse_location(self, value, dimension):
-    # Check if number is percentage and calculate pixels
-    if (isinstance(value, str) and value.endswith('%')):
-      return round_normal((float(value[:-1]) / 100.0) * (dimension - 1))
-
-    return value
-
-  def align_position(self, align, position, size):
-    align = align.split("-")
-    x, y = position
-
-    # Handle percentages by converting to pixels
-    x = self.parse_location(x, self.width)
-    y = self.parse_location(y, self.height)
-
-    if (align[0] == "center"):
-      x -= size[0] / 2
-    elif (align[0] == "right"):
-      x -= size[0]
-
-    if (len(align) > 1):
-      if (align[1] == "center"):
-        y -= size[1] / 2 + 1
-      elif (align[1] == "bottom"):
-        y -= size[1]
-
-    if x % 2 == 0:
-      x = math.ceil(x)
-    else:
-      x = math.floor(x)
-
-    return (round_normal(x), round_normal(y))
-
-  def draw_text(self, position, text, font, fill=None, align="left"):
-    width = 0
-    height = 0
-
-    text_chars = text.split("\n")
-    offsets = []
-
-    for index, chars in enumerate(text_chars):
-      spacing = 0 if index == 0 else 1
-
-      offset = font.getoffset(chars)
-      offset_x = offset[0]
-      offset_y = offset[1] - height - spacing
-
-      offsets.append((offset_x, offset_y))
-
-      bounding_box = font.getmask(chars).getbbox()
-      if bounding_box is not None:
-        width = bounding_box[2] if bounding_box[2] > width else width
-        height += bounding_box[3] + spacing
-    
-    width -= 1
-    height -= 1
-    size = (width, height)
-
-    x, y = self.align_position(align, position, size)
-
-    for index, chars in enumerate(text_chars):
-      offset = offsets[index]
-      chars_position = (x - offset[0], y - offset[1])
-
-      self.draw.text(
-        chars_position,
-        chars, 
-        fill=fill, 
-        font=font
-      )
-      
-    if (DEBUG):
-      self.draw_pixel(
-        (x, y),
-        (0, 255, 0)
-      )
-      self.draw_pixel(
-        (x, y + height),
-        (0, 255, 0)
-      )
-      self.draw_pixel(
-        (x + width, y + height),
-        (0, 255, 0)
-      )
-      self.draw_pixel(
-        (x + width, y),
-        (0, 255, 0)
-      )
-    
-    return {
-      "position": (x, y),
-      "size": size
-    }
-
-  def draw_image(self, position, image, align="left"):
-    position = self.align_position(align, position, image.size)
-
-    try:
-      self.image.paste(image, position, image)
-    except:
-      self.image.paste(image, position)
-
-    return {
-      "position": position,
-      "size": image.size
-    }
-
-  def draw_pixel(self, position, color):
-    try:
-      self.pixels[position] = color
-    except:
-      print(position, "out of range!")
-
-  def draw_pixels(self, position, pixels, size, align="left"):
-    x, y = self.align_position(align, position, size)
-
-    for pixel in pixels:
-      self.draw_pixel(
-        (
-          pixel.position[0] + x,
-          pixel.position[1] + y,
-        ),
-        pixel.color
-      )
-
-  def draw_text_layout(self, layout, text, align="left"):
-    self.cache_position(
-      layout.id,
-      self.draw_text(
-        self.layout_position(layout),
-        text,
-        fill=layout.color,
-        font=layout.font,
-        align=layout.align
-      )
-    )
-
-  def draw_image_layout(self, layout, image, offset=(0, 0)):
-    self.cache_position(
-      layout.id,
-      self.draw_image(
-        self.layout_position(layout, offset),
-        image,
-        layout.align
-      )
-    )
-
-  def draw_pixels_layout(self, layout, pixels, size):
-    self.cache_position(
-      layout.id,
-      self.draw_pixels(
-        self.layout_position(layout),
-        pixels,
-        size,
-        layout.align
-      )
-    )
-
-  def layout_position(self, layout, offset=(0, 0)):
-    x = layout.position[0] + offset[0]
-    y = layout.position[1] + offset[1]
-
-    if (hasattr(layout, 'relative') and layout.relative.to in self.position_cache):
-      cached_position = self.position_cache[layout.relative.to]
-      position = self.align_position(
-        layout.relative.align,
-        cached_position["position"],
-        (
-          -cached_position["size"][0],
-          -cached_position["size"][1]
-        )
-      )
-
-      x += position[0]
-      y += position[1]
-
-    return (x, y)
-
-  def cache_position(self, id, position):
-    self.position_cache[id] = position
-
-  def render(self):
-    if (DEBUG):
-      for x in range(self.height):
-        self.draw_pixel(
-          (self.width / 2 - 1, x),
-          (0, 255, 0)
-        )
-        self.draw_pixel(
-          (self.width / 2, x),
-          (0, 255, 0)
-        )
-
-      for x in range(self.width):
-        self.draw_pixel(
-          (x, self.height / 2 - 1),
-          (0, 255, 0)
-        )
-        self.draw_pixel(
-          (x, self.height / 2 ),
-          (0, 255, 0)
-        )
-
-    if (self.use_canvas):
-      self.canvas.SetImage(self.image.convert('RGB'), 0, 0)
-      self.canvas = self.matrix.SwapOnVSync(self.canvas)
-    else:
-      self.matrix.SetImage(self.image.convert('RGB'))
-
-  def clear(self):
-    self.image.paste(0, (0, 0, self.width, self.height))
-
-  def network_issue_indicator(self):
-    red = self.graphics.Color(255, 0, 0)
-    self.graphics.DrawLine(self.matrix, 0, self.matrix.height-1, self.matrix.width, self.matrix.height-1, red)
-=======
 
 
 class Matrix:
@@ -492,7 +248,6 @@
         red = self.graphics.Color(255, 0, 0)
         self.graphics.DrawLine(self.matrix, 0, self.matrix.height - 1, self.matrix.width, self.matrix.height - 1, red)
 
->>>>>>> 11ac2fbf
 
 class MatrixPixels:
     def __init__(self, position, color):
