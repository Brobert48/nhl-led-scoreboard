from PIL import Image
from utils import get_file
from images.image_helper import ImageHelper
import os
import pwd
import grp
import errno
from utils import round_normal

uid = int(os.stat("./VERSION").st_uid)
gid = int(os.stat("./VERSION").st_uid)

<<<<<<< HEAD
=======

>>>>>>> 118a5401
PATH = 'assets/logos'
LOCAL_LOGO_URL = PATH+'/_local/{}_{}.svg'
LOGO_URL = 'https://assets.nhle.com/logos/nhl/svg/{}_{}.svg'



class LogoRenderer:
    def __init__(self, matrix, config, element_layout, team_abbrev, board, gameLocation=None):
        self.matrix = matrix

        self.logo_variant = config.config.logos.get_team_logo(team_abbrev)
        self.layout = config.config.layout.get_scoreboard_logo(
            team_abbrev, 
            board, 
            gameLocation,
            self.logo_variant
        )
        
        self.element_layout = element_layout

        self.load(team_abbrev)

    def get_size(self):
        return (
            int(round_normal(self.matrix.width * self.layout.zoom)), 
            int(round_normal(self.matrix.height * self.layout.zoom))
        )

    def get_path(self, team_abbrev):
        size = self.get_size()
        return get_file('{}/{}/{}/{}x{}.png'.format(
            PATH, team_abbrev, self.logo_variant, 
            size[0], size[1]
        ))

    def load(self, team_abbrev):
        try:
            filename = self.get_path(team_abbrev)
            self.logo = Image.open(filename)
        except FileNotFoundError:
            self.save_image(filename, team_abbrev)

        rotate = self.layout.rotate
        flip = self.layout.flip
        crop = self.layout.crop

        if (rotate != 0):
            self.logo = self.logo.rotate(rotate, expand=True)
        if (flip == 1):
            self.logo = self.logo.transpose(method=Image.FLIP_LEFT_RIGHT)
        if (crop != 0):
            self.logo = self.logo.crop((
                self.logo.width * (crop[0]),
                self.logo.height * (crop[1]),
                self.logo.width - (self.logo.width * (crop[2])),
                self.logo.height - (self.logo.height * (crop[3])),
            ))
       
    def save_image(self, filename, team_abbrev):
        if not os.path.exists(os.path.dirname(filename)):
            try:
                os.makedirs(os.path.dirname(filename))
                self.change_ownership(team_abbrev)
            except OSError as exc: # Guard against race condition
                if exc.errno != errno.EEXIST:
                    raise
        try:        
            self.logo = ImageHelper.image_from_svg(
                LOGO_URL.format(team_abbrev, self.logo_variant)
            )
        except:
            self.logo = ImageHelper.image_from_svg(
                LOCAL_LOGO_URL.format(team_abbrev, self.logo_variant)
            )

        self.logo.thumbnail(self.get_size())
        self.logo.save(filename)

    def change_ownership(self,team_abbrev):
<<<<<<< HEAD
        path = os.path.dirname(PATH)
=======
        path = os.path.dirname("{}/{}".format(PATH, team_abbrev))
>>>>>>> 118a5401
        for root, dirs, files in os.walk(path):  
            for d in dirs:  
                os.chown(os.path.join(root, d), uid, gid)
            for f in files:
                os.chown(os.path.join(root, f), uid, gid)
<<<<<<< HEAD
        print("changed owenership")
=======
>>>>>>> 118a5401

    def render(self):
        self.matrix.draw_image_layout(
            self.element_layout, 
            self.logo,
            self.layout.position
        )<|MERGE_RESOLUTION|>--- conflicted
+++ resolved
@@ -10,10 +10,6 @@
 uid = int(os.stat("./VERSION").st_uid)
 gid = int(os.stat("./VERSION").st_uid)
 
-<<<<<<< HEAD
-=======
-
->>>>>>> 118a5401
 PATH = 'assets/logos'
 LOCAL_LOGO_URL = PATH+'/_local/{}_{}.svg'
 LOGO_URL = 'https://assets.nhle.com/logos/nhl/svg/{}_{}.svg'
@@ -93,20 +89,12 @@
         self.logo.save(filename)
 
     def change_ownership(self,team_abbrev):
-<<<<<<< HEAD
-        path = os.path.dirname(PATH)
-=======
         path = os.path.dirname("{}/{}".format(PATH, team_abbrev))
->>>>>>> 118a5401
         for root, dirs, files in os.walk(path):  
             for d in dirs:  
                 os.chown(os.path.join(root, d), uid, gid)
             for f in files:
                 os.chown(os.path.join(root, f), uid, gid)
-<<<<<<< HEAD
-        print("changed owenership")
-=======
->>>>>>> 118a5401
 
     def render(self):
         self.matrix.draw_image_layout(
