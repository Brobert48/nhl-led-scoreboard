--- conflicted
+++ resolved
@@ -7,13 +7,9 @@
 import errno
 from utils import round_normal
 
-<<<<<<< HEAD
 uid = int(os.stat("./VERSION").st_uid)
 gid = int(os.stat("./VERSION").st_uid)
-=======
-uid = int(os.environ['SUDO_UID'])
-gid = int(os.environ['SUDO_GID'])
->>>>>>> f16d5c27
+
 
 PATH = 'assets/logos'
 LOCAL_LOGO_URL = PATH+'/_local/{}_{}.svg'
