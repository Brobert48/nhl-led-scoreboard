--- conflicted
+++ resolved
@@ -134,14 +134,9 @@
         self.matrix.clear()
         ScoreboardRenderer(self.data, self.matrix, scoreboard).render()
         self.draw_end_of_game_indicator()
-<<<<<<< HEAD
         #sleep(self.refresh_rate)
         self.sleepEvent.wait(self.refresh_rate)
         self.boards._post_game(self.data, self.matrix,self.sleepEvent)
-=======
-        sleep(self.refresh_rate)
-        self.boards._post_game(self.data, self.matrix)
->>>>>>> 56c61412
         self.data.needs_refresh = True
 
     def __render_live(self, scoreboard):
