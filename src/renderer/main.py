--- conflicted
+++ resolved
@@ -148,17 +148,9 @@
     def __render_postgame(self, scoreboard):
         debug.info("Showing Post-Game")
         self.matrix.clear()
-<<<<<<< HEAD
-        #ScoreboardRenderer(self.data, self.matrix, scoreboard).render()
-        #self.draw_end_of_game_indicator()
-        #sleep(self.refresh_rate)
-        self.boards._post_game(self.data, self.matrix)
-        self.data.needs_refresh = True
-=======
         ScoreboardRenderer(self.data, self.matrix, scoreboard).render()
         self.draw_end_of_game_indicator()
         
->>>>>>> ef58598a
 
     def __render_live(self, scoreboard):
         debug.info("Showing Main Event")
