--- conflicted
+++ resolved
@@ -6,11 +6,7 @@
 from boards.clock import Clock
 from boards.stanley_cup_champions import StanleyCupChampions
 from boards.seriesticker import Seriesticker
-<<<<<<< HEAD
-
-=======
 from boards.team_summary import TeamSummary
->>>>>>> 118a5401
 from data.scoreboard import Scoreboard
 from renderer.scoreboard import ScoreboardRenderer
 from renderer.goal import GoalRenderer
@@ -36,11 +32,6 @@
         if self.data.config.testing_mode:
             debug.info("Rendering in Testing Mode")
             while True:
-<<<<<<< HEAD
-                ScoreboardRenderer(self.data, self.matrix, Scoreboard(self.data.games[1], self.data)).render()
-                self.matrix.render()
-                sleep(15)
-=======
                 ScoreboardRenderer(self.data, self.matrix, Scoreboard(self.data.games[0], self.data)).render()
                 self.data.refresh_overview()
                 #self.scoreboard = Scoreboard(self.data.overview, self.data)
@@ -48,7 +39,6 @@
                 #PenaltyRenderer(self.data, self.matrix, self.sleepEvent, self.scoreboard.away_team).render()
                 #TeamSummary(self.data, self.matrix, self.sleepEvent).render()
                 sleep(1)
->>>>>>> 118a5401
                 debug.info("Testing Mode Refresh")
 
         if self.data.config.test_goal_animation:
