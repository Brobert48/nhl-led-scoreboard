from PIL import Image
from time import sleep
from datetime import datetime
import debug
from boards.boards import Boards
from boards.clock import Clock
from boards.stanley_cup_champions import StanleyCupChampions
from data.scoreboard import Scoreboard
from renderer.scoreboard import ScoreboardRenderer
from renderer.goal import GoalRenderer
from utils import get_file
import random
import glob



class MainRenderer:
    def __init__(self, matrix, data, sleepEvent):
        self.matrix = matrix
        self.data = data
        self.status = self.data.status
        self.refresh_rate = self.data.config.live_game_refresh_rate
        self.boards = Boards()
        self.sleepEvent = sleepEvent
        self.sog_display_frequency = data.config.sog_display_frequency
        self.alternate_data_counter = 1

    def render(self):
        while self.data.network_issues:
            Clock(self.data, self.matrix, self.sleepEvent, duration=60)
            self.data.refresh_data()

        while True:
            try:
                debug.info('Rendering...')
                self.data.refresh_data()
                if self.status.is_offseason(self.data.date()):
                    # Offseason (Show offseason related stuff)
                    debug.info("It's offseason")
                    self.__render_offday()
                elif self.data.config.testScChampions:
                    self.test_stanley_cup_champion(self.data.config.testScChampions)

                else:
                    # Season.
                    if not self.data.config.live_mode:
                        debug.info("Live mode is off. Going through the boards")
                        self.__render_offday()
                    elif self.data.is_pref_team_offday():
                        debug.info("Your preferred teams are Off today")
                        self.__render_offday()
                    elif self.data.is_nhl_offday():
                        debug.info("There is no game in the NHL today")
                        self.__render_offday()
                    else:
                        debug.info("Game Day Wooooo")
                        self.__render_game_day()

            except AttributeError as e:
                debug.log(f"ERROR WHILE RENDERING: {e}")
                debug.log("Refreshing data in a minute")
                self.boards.fallback(self.data, self.matrix, self.sleepEvent)
                self.data.refresh_data()


    def __render_offday(self):
        while True:
            debug.log('PING !!! Render off day')
            if self.data._is_new_day():
                debug.info('This is a new day')
                return
            self.data.refresh_data()
            self.boards._off_day(self.data, self.matrix,self.sleepEvent)

    def __render_game_day(self):
        debug.info("Showing Game")
        # Initialize the scoreboard. get the current status at startup
        self.data.refresh_overview()
        self.scoreboard = Scoreboard(self.data.overview, self.data)
        self.away_score = self.scoreboard.away_team.goals
        self.home_score = self.scoreboard.home_team.goals
        # Cache to save goals and allow all the details to be collected on the API.
        self.goal_team_cache = []
        self.sleepEvent.clear()

        while not self.sleepEvent.is_set():

            if self.data._is_new_day():
                debug.log('This is a new day')
                return

            # Display the pushbutton board
            if self.data.pb_trigger:
                debug.info('PushButton triggered in game day loop....will display ' + self.data.config.pushbutton_state_triggered1 + ' board')
                if not self.data.screensaver:
                    self.data.pb_trigger = False
                #Display the board from the config
                self.boards._pb_board(self.data, self.matrix, self.sleepEvent)

            # Display the Weather Alert board
            if self.data.wx_alert_interrupt:
                debug.info('Weather Alert triggered in game day loop....will display weather alert board')
                self.data.wx_alert_interrupt = False
                #Display the board from the config
                self.boards._wx_alert(self.data, self.matrix, self.sleepEvent)

            # Display the screensaver board
            if self.data.screensaver:
                if not self.data.pb_trigger:
                    debug.info('Screensaver triggered in game day loop....')
                    #self.data.wx_alert_interrupt = False
                    #Display the board from the config
                    self.boards._screensaver(self.data, self.matrix, self.sleepEvent)
                else:
                    self.data.pb_trigger = False

            if self.status.is_live(self.data.overview.status):
                """ Live Game state """
                #blocks the screensaver from running if game is live
                self.data.screensaver_livegame = True
                debug.info("Game is Live")
                self.scoreboard = Scoreboard(self.data.overview, self.data)
                self.check_new_goals()
                self.__render_live(self.scoreboard)
                if self.scoreboard.intermission:
                    debug.info("Main event is in Intermission")
                    # Show Boards for Intermission
                    self.draw_end_period_indicator()
                    self.sleepEvent.wait(self.refresh_rate)
                    self.check_new_goals()
                    self.boards._intermission(self.data, self.matrix,self.sleepEvent)
                else:
                    self.sleepEvent.wait(self.refresh_rate)

            elif self.status.is_game_over(self.data.overview.status):
                print(self.data.overview.status)
                debug.info("Game Over")
                self.scoreboard = Scoreboard(self.data.overview, self.data)
                self.check_new_goals()
                self.check_stanley_cup_champion()
                self.__render_postgame(self.scoreboard)

                self.sleepEvent.wait(self.refresh_rate)

            elif self.status.is_final(self.data.overview.status):
                """ Post Game state """
                debug.info("FINAL")
                self.scoreboard = Scoreboard(self.data.overview, self.data)
                self.check_new_goals()
                self.check_stanley_cup_champion()
                self.__render_postgame(self.scoreboard)

                self.sleepEvent.wait(self.refresh_rate)
                if self.data._next_game():
                    debug.info("moving to the next preferred game")
                    return
                if not self.goal_team_cache:
                    self.boards._post_game(self.data, self.matrix,self.sleepEvent)

            elif self.status.is_scheduled(self.data.overview.status):
                """ Pre-game state """
                debug.info("Game is Scheduled")
                self.scoreboard = Scoreboard(self.data.overview, self.data)
                self.__render_pregame(self.scoreboard)
                #sleep(self.refresh_rate)
                self.sleepEvent.wait(self.refresh_rate)
                self.boards._scheduled(self.data, self.matrix,self.sleepEvent)

            elif self.status.is_irregular(self.data.overview.status):
                """ Pre-game state """
                debug.info("Game is irregular")
                self.scoreboard = Scoreboard(self.data.overview, self.data)
                self.__render_irregular(self.scoreboard)
                #sleep(self.refresh_rate)
                self.sleepEvent.wait(self.refresh_rate)
                self.boards._scheduled(self.data, self.matrix,self.sleepEvent)

            self.data.refresh_data()
            self.data.refresh_overview()
            if self.data.network_issues:
                self.matrix.network_issue_indicator()

            if self.data.newUpdate and not self.data.config.clock_hide_indicators:
                self.matrix.update_indicator()


    def __render_pregame(self, scoreboard):
        debug.info("Showing Pre-Game")
        self.matrix.clear()
        ScoreboardRenderer(self.data, self.matrix, scoreboard).render()


    def __render_postgame(self, scoreboard):
        debug.info("Showing Post-Game")
        self.matrix.clear()
        ScoreboardRenderer(self.data, self.matrix, scoreboard).render()
        self.draw_end_of_game_indicator()


    def __render_live(self, scoreboard):
        debug.info("Showing Main Event")
        self.matrix.clear()
        show_SOG = False
        if self.alternate_data_counter % self.sog_display_frequency == 0:
            show_SOG = True
        ScoreboardRenderer(self.data, self.matrix, scoreboard, show_SOG).render()
        self.alternate_data_counter += 1

    def __render_irregular(self, scoreboard):
        debug.info("Showing Irregular")
        self.matrix.clear()
        ScoreboardRenderer(self.data, self.matrix, scoreboard).render()


    def check_new_goals(self):
        debug.log("Check new goal")

        pref_team_only = self.data.config.goal_anim_pref_team_only
        away_id = self.scoreboard.away_team.id
        away_name = self.scoreboard.away_team.name
        away_goals = self.scoreboard.away_team.goals
        away_score = self.away_score
        home_id = self.scoreboard.home_team.id
        home_name = self.scoreboard.home_team.name
        home_goals = self.scoreboard.home_team.goals
        home_score = self.home_score
        # Display goal details that are cached if there is any
        # GoalRenderer(self.data, self.matrix, self.sleepEvent, self.scoreboard.away_team).render()
        if self.goal_team_cache:
            try:
                while self.goal_team_cache:
                    # create a goal object first to see if there are any missing data
                    if self.goal_team_cache[0] == "away":
                        GoalRenderer(self.data, self.matrix, self.sleepEvent, self.scoreboard.away_team).render()
                    else:
                        GoalRenderer(self.data, self.matrix, self.sleepEvent, self.scoreboard.home_team).render()
                    # Remove the first cached goal
                    self.goal_team_cache.pop(0)
            except IndexError:
                debug.error("The scoreboard object failed to get the goal details, trying on the next data refresh")
            except KeyError:
                debug.error("Last Goal is a No goal. Or the API is missing some information.")
                self.goal_team_cache.pop(0)

        if away_score < away_goals:
            self.away_score = away_goals
            self.goal_team_cache.append("away")
            if away_id not in self.data.pref_teams and pref_team_only:
                return
            # run the goal animation
            self._draw_goal_animation(away_id, away_name)


        if home_score < home_goals:
            self.home_score = home_goals
            self.goal_team_cache.append("home")
            if home_id not in self.data.pref_teams and pref_team_only:
                return
            # run the goal animation
<<<<<<< HEAD
            self._draw_goal_animation(away_id, home_name)


=======
            self._draw_goal_animation(home_id, home_name)
            
    
>>>>>>> 5d09a188
    def _draw_goal_animation(self, id=14, name="test"):
        debug.info('Score by team: ' + name)
        preferred_team_only = self.data.config.goal_anim_pref_team_only
        # Get the list of gif's under the preferred and opposing directory
        all_gifs = glob.glob("assets/animations/goal/all/*.gif")
        preferred_gifs = glob.glob("assets/animations/goal/preferred/*.gif")
        opposing_gifs = glob.glob("assets/animations/goal/opposing/*.gif")

        filename = "assets/animations/goal_light_animation.gif"

        # Use alternate animations if there is any in the respective folder
        if all_gifs:
            # Set opposing team goal animation here
            filename = random.choice(all_gifs)
            debug.info("General animation is: " + filename)

        if opposing_gifs and not preferred_team_only:
            # Set opposing team goal animation here
            filename = random.choice(opposing_gifs)
            debug.info("Opposing animation is: " + filename)

        if id in self.data.pref_teams and preferred_gifs:
            # Set your preferred team goal animation here
            filename = random.choice(preferred_gifs)
            debug.info("Preferred animation is: " + filename)



        im = Image.open(get_file(filename))

        # Set the frame index to 0
        frame_nub = 0

        self.matrix.clear()

        # Go through the frames
        x = 0
        while x is not 5:
            try:
                im.seek(frame_nub)
            except EOFError:
                x += 1
                frame_nub = 0
                im.seek(frame_nub)

            self.matrix.draw_image(("50%", 0), im, "center")
            self.matrix.render()

            frame_nub += 1
            sleep(0.1)

    def draw_end_period_indicator(self):
        """TODO: change the width depending how much time is left to the intermission"""
        color = self.matrix.graphics.Color(0, 255, 0)
        self.matrix.graphics.DrawLine(self.matrix.matrix, (self.matrix.width * .5) - 8, self.matrix.height - 2, (self.matrix.width * .5) + 8, self.matrix.height - 2, color)
        self.matrix.graphics.DrawLine(self.matrix.matrix, (self.matrix.width * .5) - 9, self.matrix.height - 1, (self.matrix.width * .5) + 9, self.matrix.height - 1, color)

    def draw_end_of_game_indicator(self):
        """TODO: change the width depending how much time is left to the intermission"""
        color = self.matrix.graphics.Color(255, 0, 0)
        self.matrix.graphics.DrawLine(self.matrix.matrix, (self.matrix.width * .5) - 8, self.matrix.height - 2, (self.matrix.width * .5) + 8, self.matrix.height - 2, color)
        self.matrix.graphics.DrawLine(self.matrix.matrix, (self.matrix.width * .5) - 9, self.matrix.height - 1, (self.matrix.width * .5) + 9, self.matrix.height - 1, color)

    def check_stanley_cup_champion(self):
        if self.data.isPlayoff and self.data.stanleycup_round:
            for x in range(len(self.data.current_round.series[0].matchupTeams)):
                if self.data.current_round.series[0].matchupTeams[x].seriesRecord.wins >= 4:
                    StanleyCupChampions(self.data, self.data.current_round.series[0].matchupTeams[x].team.id, self.matrix, self.sleepEvent).render()

    def test_stanley_cup_champion(self, team_id):
        StanleyCupChampions(self.data, team_id, self.matrix, self.sleepEvent).render()<|MERGE_RESOLUTION|>--- conflicted
+++ resolved
@@ -257,15 +257,9 @@
             if home_id not in self.data.pref_teams and pref_team_only:
                 return
             # run the goal animation
-<<<<<<< HEAD
-            self._draw_goal_animation(away_id, home_name)
-
-
-=======
             self._draw_goal_animation(home_id, home_name)
             
     
->>>>>>> 5d09a188
     def _draw_goal_animation(self, id=14, name="test"):
         debug.info('Score by team: ' + name)
         preferred_team_only = self.data.config.goal_anim_pref_team_only
