
from PIL import Image
from time import sleep
from datetime import datetime
import debug
from boards.boards import Boards
from boards.clock import Clock
from data.scoreboard import Scoreboard
from renderer.scoreboard import ScoreboardRenderer
from utils import get_file
import random
import glob



class MainRenderer:
    def __init__(self, matrix, data, sleepEvent):
        self.matrix = matrix
        self.data = data
        self.status = self.data.status
        self.refresh_rate = self.data.config.live_game_refresh_rate
        self.boards = Boards()
        self.sleepEvent = sleepEvent
        self.sog_display_frequency = data.config.sog_display_frequency
        self.alternate_data_counter = 1

    def render(self):
        while self.data.network_issues:
            Clock(self.data, self.matrix, self.sleepEvent, duration=60)
            self.data.refresh_data()

        while True:
            # try:
                debug.info('Rendering...')
                self.data.refresh_data()
                if self.status.is_offseason(self.data.date()):
                    # Offseason (Show offseason related stuff)
                    debug.info("It's offseason")
                    self.__render_offday()
                else:
                    # Season.
                    if not self.data.config.live_mode:
                        debug.info("Live mode is off. Going through the boards")
                        self.__render_offday()
                    elif self.data.is_pref_team_offday():
                        debug.info("Your preferred teams are Off today")
                        self.__render_offday()
                    elif self.data.is_nhl_offday():
                        debug.info("There is no game in the NHL today")
                        self.__render_offday()
                    else:
                        debug.info("Game Day Wooooo")
                        self.__render_game_day()
<<<<<<< HEAD
            except AttributeError as e:
                debug.log(f"ERROR WHILE RENDERING: {e}")
                debug.log("Refreshing data in a minute")
                self.boards.fallback(self.data, self.matrix, self.sleepEvent)
                self.data.refresh_data()
           
=======

            # except AttributeError as e:
            #     debug.log(f'"ERROR WHILE RENDERING: " + {e}')
            #     debug.log("Refreshing data in a minute")
            #     self.boards.fallback(self.data, self.matrix, self.sleepEvent)
            #     self.data.refresh_data()
>>>>>>> f1455241


    def __render_offday(self):
        while True:
            debug.log('PING !!! Render off day')
            if self.data._is_new_day():
                debug.info('This is a new day')
                return
            self.data.refresh_data()
            self.boards._off_day(self.data, self.matrix,self.sleepEvent)

    def __render_game_day(self):
        debug.info("Showing Game")
        # Initialize the scoreboard. get the current status at startup
        self.data.refresh_overview()
        self.scoreboard = Scoreboard(self.data.overview, self.data)
        self.away_score = self.scoreboard.away_team.goals
        self.home_score = self.scoreboard.home_team.goals
        self.sleepEvent.clear()

        while not self.sleepEvent.is_set():
                
            if self.data._is_new_day():
                debug.log('This is a new day')
                return

            # Display the pushbutton board            
            if self.data.pb_trigger:
                debug.info('PushButton triggered in game day loop....will display ' + self.data.config.pushbutton_state_triggered1 + ' board')
                self.data.pb_trigger = False
                #Display the board from the config
                self.boards._pb_board(self.data, self.matrix, self.sleepEvent)

            if self.status.is_live(self.data.overview.status):
                """ Live Game state """
                debug.info("Game is Live")                    
                self.scoreboard = Scoreboard(self.data.overview, self.data)
                self.check_new_goals()
                self.__render_live(self.scoreboard)
                if self.scoreboard.intermission:
                    debug.info("Main event is in Intermission")
                    # Show Boards for Intermission
                    self.draw_end_period_indicator()
                    #sleep(self.refresh_rate)
                    self.sleepEvent.wait(self.refresh_rate)
                    self.boards._intermission(self.data, self.matrix,self.sleepEvent)
                else:
                    self.sleepEvent.wait(self.refresh_rate)

            elif self.status.is_game_over(self.data.overview.status):
                debug.info("Game Over")
                self.scoreboard = Scoreboard(self.data.overview, self.data)
                self.__render_postgame(self.scoreboard)
                # sleep(self.refresh_rate)
                self.sleepEvent.wait(self.refresh_rate)

            elif self.status.is_final(self.data.overview.status):
                """ Post Game state """
                debug.info("FINAL")
                self.scoreboard = Scoreboard(self.data.overview, self.data)
                self.__render_postgame(self.scoreboard)
                #sleep(self.refresh_rate)
                self.sleepEvent.wait(self.refresh_rate)
                if self.data._next_game():
                    debug.info("moving to the next preferred game")
                    return
                self.boards._post_game(self.data, self.matrix,self.sleepEvent)

            elif self.status.is_scheduled(self.data.overview.status):
                """ Pre-game state """
                debug.info("Game is Scheduled")
                self.scoreboard = Scoreboard(self.data.overview, self.data)
                self.__render_pregame(self.scoreboard)
                #sleep(self.refresh_rate)
                self.sleepEvent.wait(self.refresh_rate)
                self.boards._scheduled(self.data, self.matrix,self.sleepEvent)
            
            elif self.status.is_irregular(self.data.overview.status):
                """ Pre-game state """
                debug.info("Game is irregular")
                self.scoreboard = Scoreboard(self.data.overview, self.data)
                self.__render_irregular(self.scoreboard)
                #sleep(self.refresh_rate)
                self.sleepEvent.wait(self.refresh_rate)
                self.boards._scheduled(self.data, self.matrix,self.sleepEvent)

            sleep(5)
            self.data.refresh_data()
            self.data.refresh_overview()
            if self.data.network_issues:
                self.matrix.network_issue_indicator()



    def __render_pregame(self, scoreboard):
        debug.info("Showing Pre-Game")
        self.matrix.clear()
        ScoreboardRenderer(self.data, self.matrix, scoreboard).render()
        


    def __render_postgame(self, scoreboard):
        debug.info("Showing Post-Game")
        self.matrix.clear()
        ScoreboardRenderer(self.data, self.matrix, scoreboard).render()
        self.draw_end_of_game_indicator()
        

    def __render_live(self, scoreboard):
        debug.info("Showing Main Event")
        self.matrix.clear()
        show_SOG = False
        if self.alternate_data_counter % self.sog_display_frequency == 0:
            show_SOG = True
        ScoreboardRenderer(self.data, self.matrix, scoreboard, show_SOG).render()
        self.alternate_data_counter += 1 

    def __render_irregular(self, scoreboard):
        debug.info("Showing Irregular")
        self.matrix.clear()
        ScoreboardRenderer(self.data, self.matrix, scoreboard).render()



    def check_new_goals(self):
        debug.log("Check new goal")
        pref_team_only = self.data.config.goal_anim_pref_team_only
        away_id = self.scoreboard.away_team.id
        away_name = self.scoreboard.away_team.name
        away_goals = self.scoreboard.away_team.goals
        away_score = self.away_score
        home_id = self.scoreboard.home_team.id
        home_name = self.scoreboard.home_team.name
        home_goals = self.scoreboard.home_team.goals
        home_score = self.home_score

        if away_score < away_goals:
            self.away_score = away_goals
            if away_id not in self.data.pref_teams and pref_team_only:
                return
            self._draw_goal(away_id, away_name)
        if home_score < home_goals:
            self.home_score = home_goals
            if home_id not in self.data.pref_teams and pref_team_only:
                return
            self._draw_goal(home_id, home_name)

    def _draw_goal(self, id, name):
        debug.info('Score by team: ' + name)

        # Get the list of gif's under the preferred and opposing directory
        preferred_gifs = glob.glob("assets/animations/preferred/*.gif")
        opposing_gifs = glob.glob("assets/animations/opposing/*.gif")
        
        # Set opposing team goal animation here
        filename = random.choice(opposing_gifs)
        debug.info("Opposing animation is: " + filename)
        if id in self.data.pref_teams:
            # Set your preferred team goal animation here
            filename = random.choice(preferred_gifs)
            debug.info("Preferred animation is: " + filename)


        im = Image.open(get_file(filename))

        # Set the frame index to 0
        frame_nub = 0

        self.matrix.clear()

        # Go through the frames
        x = 0
        while x is not 5:
            try:
                im.seek(frame_nub)
            except EOFError:
                x += 1
                frame_nub = 0
                im.seek(frame_nub)

            self.matrix.draw_image((0, 0), im,"center")
            self.matrix.render()

            frame_nub += 1
            sleep(0.1)

    def draw_end_period_indicator(self):
        """TODO: change the width depending how much time is left to the intermission"""
        color = self.matrix.graphics.Color(0, 255, 0)
        self.matrix.graphics.DrawLine(self.matrix.matrix, 24, self.matrix.height - 2, 40, self.matrix.height - 2, color)
        self.matrix.graphics.DrawLine(self.matrix.matrix, 23, self.matrix.height - 1, 41, self.matrix.height - 1, color)

    def draw_end_of_game_indicator(self):
        """TODO: change the width depending how much time is left to the intermission"""
        color = self.matrix.graphics.Color(255, 0, 0)
        self.matrix.graphics.DrawLine(self.matrix.matrix, 24, self.matrix.height - 2, 40, self.matrix.height - 2, color)
        self.matrix.graphics.DrawLine(self.matrix.matrix, 23, self.matrix.height - 1, 41, self.matrix.height - 1, color)<|MERGE_RESOLUTION|>--- conflicted
+++ resolved
@@ -51,21 +51,12 @@
                     else:
                         debug.info("Game Day Wooooo")
                         self.__render_game_day()
-<<<<<<< HEAD
+
             except AttributeError as e:
                 debug.log(f"ERROR WHILE RENDERING: {e}")
                 debug.log("Refreshing data in a minute")
                 self.boards.fallback(self.data, self.matrix, self.sleepEvent)
                 self.data.refresh_data()
-           
-=======
-
-            # except AttributeError as e:
-            #     debug.log(f'"ERROR WHILE RENDERING: " + {e}')
-            #     debug.log("Refreshing data in a minute")
-            #     self.boards.fallback(self.data, self.matrix, self.sleepEvent)
-            #     self.data.refresh_data()
->>>>>>> f1455241
 
 
     def __render_offday(self):
@@ -87,12 +78,12 @@
         self.sleepEvent.clear()
 
         while not self.sleepEvent.is_set():
-                
+
             if self.data._is_new_day():
                 debug.log('This is a new day')
                 return
 
-            # Display the pushbutton board            
+            # Display the pushbutton board
             if self.data.pb_trigger:
                 debug.info('PushButton triggered in game day loop....will display ' + self.data.config.pushbutton_state_triggered1 + ' board')
                 self.data.pb_trigger = False
@@ -101,7 +92,7 @@
 
             if self.status.is_live(self.data.overview.status):
                 """ Live Game state """
-                debug.info("Game is Live")                    
+                debug.info("Game is Live")
                 self.scoreboard = Scoreboard(self.data.overview, self.data)
                 self.check_new_goals()
                 self.__render_live(self.scoreboard)
@@ -142,7 +133,7 @@
                 #sleep(self.refresh_rate)
                 self.sleepEvent.wait(self.refresh_rate)
                 self.boards._scheduled(self.data, self.matrix,self.sleepEvent)
-            
+
             elif self.status.is_irregular(self.data.overview.status):
                 """ Pre-game state """
                 debug.info("Game is irregular")
@@ -164,7 +155,7 @@
         debug.info("Showing Pre-Game")
         self.matrix.clear()
         ScoreboardRenderer(self.data, self.matrix, scoreboard).render()
-        
+
 
 
     def __render_postgame(self, scoreboard):
@@ -172,7 +163,7 @@
         self.matrix.clear()
         ScoreboardRenderer(self.data, self.matrix, scoreboard).render()
         self.draw_end_of_game_indicator()
-        
+
 
     def __render_live(self, scoreboard):
         debug.info("Showing Main Event")
@@ -181,7 +172,7 @@
         if self.alternate_data_counter % self.sog_display_frequency == 0:
             show_SOG = True
         ScoreboardRenderer(self.data, self.matrix, scoreboard, show_SOG).render()
-        self.alternate_data_counter += 1 
+        self.alternate_data_counter += 1
 
     def __render_irregular(self, scoreboard):
         debug.info("Showing Irregular")
@@ -219,7 +210,7 @@
         # Get the list of gif's under the preferred and opposing directory
         preferred_gifs = glob.glob("assets/animations/preferred/*.gif")
         opposing_gifs = glob.glob("assets/animations/opposing/*.gif")
-        
+
         # Set opposing team goal animation here
         filename = random.choice(opposing_gifs)
         debug.info("Opposing animation is: " + filename)
