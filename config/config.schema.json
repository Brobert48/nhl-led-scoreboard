{
    "$schema": "http://json-schema.org/draft-07/schema",
    "$id": "https://github.com/riffnshred/nhl-led-scoreboard/config/config.json.sample",
    "type": "object",
    "title": "NHL LED Scoreboard configuration",
    "description": "Configuration that controls the NHL LED scoreboard rgb matrix application",
    "default": {},
    "additionalProperties": true,
    "required": [
        "debug",
        "loglevel",
        "live_mode",
        "preferences",
        "states",
        "boards",
        "sbio"
    ],
    "properties": {
        "debug": {
            "$id": "#/properties/debug",
            "type": "boolean",
            "title": "debug",
            "description": "Enable the debug mode which show on your console what the scoreboard",
            "default": false,
            "examples": [
                true
            ]
        },
        "loglevel": {
            "$id": "#/properties/loglevel",
            "type": "string",
            "title": "loglevel",
            "description": "Level of logs to show in output.  Can be DEBUG, INFO, WARN, ERROR, CRITICAL  DEBUG is same as setting debug to true ",
            "default": "INFO",
            "examples": [
                "DEBUG", 
                "INFO", 
                "WARNING", 
                "ERROR", 
                "CRITICAL"
            ],
            "enum": [
                "DEBUG", 
                "INFO", 
                "WARNING", 
                "ERROR", 
                "CRITICAL"
            ]
        },
        "live_mode": {
            "$id": "#/properties/live_mode",
            "type": "boolean",
            "title": "live_mode",
            "description": "Enable the live mode which show live game data of your favorite team.",
            "default": false,
            "examples": [
                true
            ]
        },
        "preferences": {
            "$id": "#/properties/preferences",
            "type": "object",
            "title": "preferences",
            "description": "All data related options",
            "default": {},
            "examples": [
                {
                    "location": "Winnipeg, MB",
                    "sog_display_frequency": 4,
                    "end_of_day": "10:00",
                    "live_game_refresh_rate": 10,
                    "teams": [
                        "Jets",
                        "Canadiens",
                        "Oilers"
                    ],
                    "time_format": "12h",
                    "goal_animations": {
                        "pref_team_only": true
                    }
                }
            ],
            "additionalProperties": true,
            "required": [
                "time_format",
                "end_of_day",
                "location",
                "live_game_refresh_rate",
                "teams",
                "sog_display_frequency",
                "goal_animations"
            ],
            "properties": {
                "time_format": {
                    "$id": "#/properties/preferences/properties/time_format",
                    "type": "string",
                    "title": "time_format(12h or 24h)",
                    "description": "The format in which the game start time will be displayed.",
                    "default": "12h",
                    "examples": [
                        "12h", "24h"
                    ],
                    "enum": [
                        "12h", "24h"
                    ]
                },
                "end_of_day": {
                    "$id": "#/properties/preferences/properties/end_of_day",
                    "type": "string",
                    "pattern": "([01]?[0-9]|2[0-3]):[0-5][0-9]",
                    "title": "end_of_day",
                    "description": "A 24-hour time you wish to consider the end of the previous day before starting to display the current day's games.",
                    "default": "12:00",
                    "examples": [
                        "10:00"
                    ]
                },
                "location": {
                    "$id": "#/properties/preferences/properties/location",
                    "type": "string",
                    "title": "location",
                    "description": "Overrides latitude and longitude lookup by IP address.  Used by dimmer and weather",
                    "default": "",
                    "examples": [
                        "City,State/Province", "Winnipeg, MB", "49.8844,-97.147"
                    ]
                },
                "live_game_refresh_rate": {
                    "$id": "#/properties/preferences/properties/live_game_refresh_rate",
                    "type": "integer",
                    "title": "live_game_refresh_rate",
                    "description": "The rate at which a live game will call the NHL API to catch the new data. Do not go under 10 seconds as it's pointless and will affect your scoreboard performance.(Default 15 sec)",
                    "default": 15,
                    "examples": [
                        10
                    ]
                },
                "teams": {
                    "$id": "#/properties/preferences/properties/teams",
                    "type": "array",
                    "title": "teams",
                    "description": "List of preferred teams. First one in the list is considered the favorite. If left empty, the scoreboard will be in offday mode",
                    "default": ["Avalanche"],
                    "examples": [
                            "Jets",
                            "Canadiens",
                            "Oilers"
                        ],
                    "additionalItems": true,
                    "items": {
                        "$id": "#/properties/preferences/properties/teams/items",
                        "type": "string",
                        "title": "teams",
                        "description": "Teams selected to display",
                        "default": "Avalanche",
                        "examples": [
                            "Jets",
                            "Canadiens",
                            "Oilers"
                        ],
                        "enum": [
							"Avalanche", 
							"Blackhawks", 
							"Blue Jackets", 
							"Blues", 
							"Bruins", 
							"Canadiens", 
							"Canucks", 
							"Capitals", 
							"Coyotes", 
							"Devils", 
							"Ducks", 
							"Flames", 
							"Flyers", 
							"Golden Knights", 
							"Hurricanes", 
							"Islanders", 
							"Jets", 
							"Kings", 
							"Lightning", 
							"Maple Leafs", 
							"Oilers", 
							"Panthers", 
							"Penguins", 
							"Predators", 
							"Rangers", 
							"Red Wings", 
							"Sabres", 
							"Senators", 
							"Sharks", 
							"Stars", 
							"Wild"
						]
                    }
                },
                "sog_display_frequency": {
                    "$id": "#/properties/preferences/properties/sog_display_frequency",
                    "type": "integer",
                    "title": "sog_display_frequency",
                    "description": "How often the shots on goal are updated",
                    "default": 4,
                    "examples": [
                        4
                    ]
                },
                "goal_animations": {
                    "$id": "#/properties/preferences/goal_animations",
                    "type": "object",
                    "title": "goal_animations",
                    "description": "The goal animations can be set for both teams of just the preferred teams",
                    "default": true,
                    "examples": [
                        {
                            "pref_team_only": true
                        }
                    ],
                    "additionalProperties": true,
                    "required": [
                        "pref_team_only"
                    ],
                    "properties": {
                        "pref_team_only": {
                            "$id": "#/properties/preferences/goal_animations/properties/pref_team_only",
                            "type": "boolean",
                            "title": "pref_team_only",
                            "description": "Show only your preferred team goal animation or show both",
                            "default": false,
                            "examples": [
                                true
                            ]
                        }
                    }
                }
            }
        },
        "states": {
            "$id": "#/properties/states",
            "type": "object",
            "title": "states",
            "description": "If the live mode is enabled, the scoreboard will go through different states depending on the current situation. For each state, you can define which of the available board you want the scoreboard to show. For example, if one of my preferred team has a game scheduled on the current day, during the day, the scoreboard will be in the scheduled state. I personally like to have all the data possible shown during the day so I'll set the all the boards in the scheduled setting.",
            "default": {},
            "examples": [
                {
                    "off_day": [
                        "clock",
                        "weather"
                    ],
                    "scheduled": [
                        "standings",
                        "scoreticker",
                        "clock"
                    ],
                    "post_game": [
                        "scoreticker"
                    ],
                    "intermission": [
                        "clock"
                    ]
                }
            ],
            "additionalProperties": true,
            "required": [
                "off_day",
                "scheduled",
                "intermission",
                "post_game"
            ],
            "properties": {
                "off_day": {
                    "$id": "#/properties/states/properties/off_day",
                    "type": "array",
                    "title": "off_day",
                    "description": "Offday is when your team is not playing.  This could be off season as well",
                    "default": [],
                    "examples": [
                        [
                            "clock",
                            "weather"
                        ]
                    ],
                    "additionalItems": true,
                    "items": {
                        "$id": "#/properties/states/properties/off_day/items",
                        "type": "string",
                        "title": "boards",
                        "description": "Boards to display on offday",
                        "default": "",
                        "examples": [
                            "clock",
                            "weather"
                        ],
                        "enum": [
<<<<<<< HEAD
=======
                            "wxalert",
                            "wxforecast",
>>>>>>> 78deadf3
                            "scoreticker",
							"seriesticker",
                            "standings",
							"team_summary",
							"stanley_cup_champions",
							"christmas",
                            "clock",
                            "covid19",
<<<<<<< HEAD
                            "weather",
                            "wxforecast",
                            "wxalert"
=======
                            "weather"
>>>>>>> 78deadf3
                        ]
                    }
                },
                "scheduled": {
                    "$id": "#/properties/states/properties/scheduled",
                    "type": "array",
                    "title": "scheduled",
                    "description": "Scheduled is for when you team will be playing",
                    "default": [],
                    "examples": [
                        [
                            "clock",
                            "standings",
                            "scoreticker"
                        ]
                    ],
                    "additionalItems": true,
                    "items": {
                        "$id": "#/properties/states/properties/scheduled/items",
                        "type": "string",
                        "title": "boards",
                        "description": "Boards to display on sceduled",
                        "default": "",
                        "examples": [
                            "clock",
                            "standings",
                            "scoreticker"
                        ],
                        "enum": [
<<<<<<< HEAD
=======
                            "wxalert",
                            "wxforecast",
>>>>>>> 78deadf3
                            "scoreticker",
							"seriesticker",
                            "standings",
							"team_summary",
							"stanley_cup_champions",
							"christmas",
                            "clock",
                            "covid19",
<<<<<<< HEAD
                            "weather",
                            "wxforecast",
                            "wxalert"
=======
                            "weather"
>>>>>>> 78deadf3
                        ]
                    }
                },
                "intermission": {
                    "$id": "#/properties/states/properties/intermission",
                    "type": "array",
                    "title": "intermission",
                    "description": "What to display during itermission betweeen periods",
                    "default": [],
                    "examples": [
                        [
                            "clock"
                        ]
                    ],
                    "additionalItems": true,
                    "items": {
                        "$id": "#/properties/states/properties/intermission/items",
                        "type": "string",
                        "title": "boards",
                        "description": "Boards to display at intermission",
                        "default": "",
                        "examples": [
                            "clock"
                        ],
                        "enum": [
<<<<<<< HEAD
=======
                            "wxalert",
                            "wxforecast",
>>>>>>> 78deadf3
                            "scoreticker",
							"seriesticker",
                            "standings",
							"team_summary",
							"stanley_cup_champions",
							"christmas",
                            "clock",
                            "covid19",
<<<<<<< HEAD
                            "weather",
                            "wxforecast",
                            "wxalert"
=======
                            "weather"
>>>>>>> 78deadf3
                        ]
                    }
                },
                "post_game": {
                    "$id": "#/properties/states/properties/post_game",
                    "type": "array",
                    "title": "post_game",
                    "description": "What to display after the game is done",
                    "default": [],
                    "examples": [
                        [
                            "scoreticker"
                        ]
                    ],
                    "additionalItems": true,
                    "items": {
                        "$id": "#/properties/states/properties/post_game/items",
                        "type": "string",
                        "title": "boards",
                        "description": "Boards to display for post game",
                        "default": "",
                        "examples": [
                            "scoreticker"
                        ],
                        "enum": [
<<<<<<< HEAD
=======
                            "wxalert",
                            "wxforecast",
>>>>>>> 78deadf3
                            "scoreticker",
							"seriesticker",
                            "standings",
							"team_summary",
							"stanley_cup_champions",
							"christmas",
                            "clock",
                            "covid19",
<<<<<<< HEAD
                            "weather",
                            "wxforecast",
                            "wxalert"
=======
                            "weather"
>>>>>>> 78deadf3
                        ]
                    }
                }
            }
        },
        "boards": {
            "$id": "#/properties/boards",
            "type": "object",
            "title": "boards",
            "description": "All possible boards that can be displayed and their settings",
            "default": {},
            "examples": [
                {
                    "standings": {
                        "standing_type": "wild_card",
                        "preferred_standings_only": true,
                        "divisions": "central",
                        "conference": "eastern"
                    },
                    "covid19": {
                        "country_enabled": true,
                        "canada_prov": [
                            "Quebec"
                        ],
                        "country": [
                            "USA"
                        ],
                        "us_state_enabled": false,
                        "worldwide_enabled": false,
                        "canada_enabled": false,
                        "us_state": [
                            "New York"
                        ]
                    },
                    "clock": {
                        "hide_indicator": false,
                        "duration": 60
                    },
                    "scoreticker": {
                        "rotation_rate": 5,
                        "preferred_teams_only": false
                    }
                }
            ],
            "additionalProperties": true,
            "required": [
                "scoreticker",
                "standings",
                "clock",
                "covid19",
                "weather"
            ],
            "properties": {
                "scoreticker": {
                    "$id": "#/properties/boards/properties/scoreticker",
                    "type": "object",
                    "title": "scoreticker",
                    "description": "This is basically like the generic score ticker you see during a game on TV of sports news showing the result or the status of the other games in the league",
                    "default": {},
                    "examples": [
                        {
                            "preferred_teams_only": false,
                            "rotation_rate": 5
                        }
                    ],
                    "additionalProperties": true,
                    "required": [
                        "preferred_teams_only",
                        "rotation_rate"
                    ],
                    "properties": {
                        "preferred_teams_only": {
                            "$id": "#/properties/boards/properties/scoreticker/properties/preferred_teams_only",
                            "type": "boolean",
                            "title": "preferred_teams_only",
                            "description": "Choose between showing all the games of the day or just the ones your preferred teams are playing",
                            "default": false,
                            "examples": [
                                false
                            ]
                        },
                        "rotation_rate": {
                            "$id": "#/properties/boards/properties/scoreticker/properties/rotation_rate",
                            "type": "integer",
                            "title": "rotation_rate",
                            "description": "Duration at which each games are shown on screen.",
                            "default": 5,
                            "examples": [
                                5
                            ]
                        }
                    }
                },
                "seriesticker": {
                    "$id": "#/properties/boards/properties/seriesticker",
                    "type": "object",
                    "title": "seriesticker",
                    "description": "Just like the scoreticker, this is showing playoff series status with a table sporting each game scores and result.",
                    "default": {},
                    "examples": [
                        {
                            "preferred_teams_only": false,
                            "rotation_rate": 5
                        }
                    ],
                    "additionalProperties": true,
                    "required": [
                        "preferred_teams_only",
                        "rotation_rate"
                    ],
                    "properties": {
                        "preferred_teams_only": {
                            "$id": "#/properties/boards/properties/seriesticker/properties/preferred_teams_only",
                            "type": "boolean",
                            "title": "preferred_teams_only",
                            "description": "Choose between showing all series of the current round of playoff or just the ones your preferred teams are part of.",
                            "default": false,
                            "examples": [
                                false
                            ]
                        },
                        "rotation_rate": {
                            "$id": "#/properties/boards/properties/seriesticker/properties/rotation_rate",
                            "type": "integer",
                            "title": "rotation_rate",
                            "description": "Duration at which each series are shown on screen.",
                            "default": 5,
                            "examples": [
                                5
                            ]
                        }
                    }
                },
                "standings": {
                    "$id": "#/properties/boards/properties/standings",
                    "type": "object",
                    "title": "standings",
                    "description": "Self-explanatory, it shows the current standings. Currently, you can choose between showing standings by conference or by divisions. Wildcard standings are coming soon.",
                    "default": {},
                    "examples": [
                        {
                            "divisions": "central",
                            "conference": "eastern",
                            "standing_type": "wild_card",
                            "preferred_standings_only": true
                        }
                    ],
                    "additionalProperties": true,
                    "required": [
                        "preferred_standings_only",
                        "standing_type",
                        "divisions",
                        "conference"
                    ],
                    "properties": {
                        "preferred_standings_only": {
                            "$id": "#/properties/boards/properties/standings/properties/preferred_standings_only",
                            "type": "boolean",
                            "title": "preferred_standings_only",
                            "description": "Choose between showing all the standings or only the the preferred division and conference.",
                            "default": false,
                            "examples": [
                                true
                            ]
                        },
                        "standing_type": {
                            "$id": "#/properties/boards/properties/standings/properties/standing_type",
                            "type": "string",
                            "title": "standing_type",
                            "description": "Option to choose the type of standings to display. conference if set by default.",
                            "default": "conference",
                            "examples": [
                                "wild_card"
                            ],
                            "enum": [
                                "conference",
                                "division",
                                "wild_card"                                
                            ]
                        },
                        "divisions": {
                            "$id": "#/properties/boards/properties/standings/properties/divisions",
                            "type": "string",
                            "title": "divisions (central, pacific, atlanic, metropolitan",
                            "description": "Your preferred division",
                            "default": "",
                            "examples": [
                                "central"
                            ],
                            "enum": [
                                "central",
                                "pacific", 
                                "atlanic", 
                                "metropolitan",
                                "north",
                                "west",
<<<<<<< HEAD
=======
                                "south",
>>>>>>> 78deadf3
                                "east"
                            ]
                        },
                        "conference": {
                            "$id": "#/properties/boards/properties/standings/properties/conference",
                            "type": "string",
                            "title": "conference (eastern or western)",
                            "description": "Your preferred conference",
                            "default": "",
                            "examples": [
                                "eastern"
                            ],
                            "enum": [
                                "eastern",
                                "western"
                            ]
                        }
                    }
                },
                "clock": {
                    "$id": "#/properties/boards/properties/clock",
                    "type": "object",
                    "title": "clock",
                    "description": "Show the current time either in 24h or 12h format.",
                    "default": {},
                    "examples": [
                        {
                            "hide_indicator": false,
                            "duration": 60,
                            "preferred_team_colors": true,
                            "clock_rgb": "234,234,78",
                            "date_rgb": "78,234,234",
                            "flash_seconds": true
                        }
                    ],
                    "additionalProperties": true,
                    "required": [
                        "duration",
                        "hide_indicator",
                        "preferred_team_colors",
                        "clock_rgb",
                        "date_rgb",
                        "flash_seconds"
                    ],
                    "properties": {
                        "duration": {
                            "$id": "#/properties/boards/properties/clock/properties/duration",
                            "type": "integer",
                            "title": "duration",
                            "description": "How long to show the clock",
                            "default": 60,
                            "examples": [
                                60
                            ]
                        },
                        "hide_indicator": {
                            "$id": "#/properties/boards/properties/clock/properties/hide_indicator",
                            "type": "boolean",
                            "title": "hide_indicator",
                            "description": "Hide the red bar no network indicator on the bottom",
                            "default": false,
                            "examples": [
                                false
                            ]
                        },
                        "preferred_team_colors": {
                            "$id": "#/properties/boards/properties/clock/properties/preferred_team_colors",
                            "type": "boolean",
                            "title": "preferred_team_colors",
                            "description": "Use your first preferred team's colors for clock.  The primary color will be used for clock numbers, while the team text color will be used for the date/weather and AM/PM",
                            "default": false,
                            "examples": [
                                false
                            ]
                        },
                        "clock_rgb": {
                            "$id": "#/properties/boards/properties/clock/properties/clock_rgb",
                            "type": "string",
                            "title": "clock_rgb",
                            "description": "Set the clock numbers to the RGB value if preferred_team_colors set to false.  This must be in the form R,G,B",
                            "default": false,
                            "examples": [
                                "230,230,23"
                            ]
                        },
                        "date_rgb": {
                            "$id": "#/properties/boards/properties/clock/properties/date_rgb",
                            "type": "string",
                            "title": "date_rgb",
                            "description": "Set the date/weather and AM/PM text to the RGB value if preferred_team_colors set to false.  This must be in the form R,G,B",
                            "default": false,
                            "examples": [
                                "230,230,23"
                            ]
                        },
                        "flash_seconds": {
                            "$id": "#/properties/boards/properties/clock/properties/flash_seconds",
                            "type": "boolean",
                            "title": "flash_seconds",
                            "description": "Flash the seconds (:) if true.  If set to false, dont show the (:)",
                            "default": false,
                            "examples": [
                                false
                            ]
                        }
                    }
                },
                "covid19": {
                    "$id": "#/properties/boards/properties/covid19",
                    "type": "object",
                    "title": "covid19",
                    "description": "Show the number of cases, deaths and recovered cases of the covid-19 virus in real time (API updates about every 15 min).",
                    "default": {},
                    "examples": [
                        {
                            "us_state": [
                                "New York"
                            ],
                            "country_enabled": true,
                            "canada_prov": [
                                "Quebec"
                            ],
                            "country": [
                                "USA"
                            ],
                            "us_state_enabled": false,
                            "worldwide_enabled": false,
                            "canada_enabled": false
                        }
                    ],
                    "additionalProperties": true,
                    "required": [
                        "worldwide_enabled",
                        "country_enabled",
                        "country",
                        "us_state_enabled",
                        "us_state",
                        "canada_enabled",
                        "canada_prov"
                    ],
                    "properties": {
                        "worldwide_enabled": {
                            "$id": "#/properties/boards/properties/covid19/properties/worldwide_enabled",
                            "type": "boolean",
                            "title": "worldwide_enabled",
                            "description": "Whole world wide cases",
                            "default": false,
                            "examples": [
                                false
                            ]
                        },
                        "country_enabled": {
                            "$id": "#/properties/boards/properties/covid19/properties/country_enabled",
                            "type": "boolean",
                            "title": "country_enabled",
                            "description": "Pick a country to show statistics from",
                            "default": false,
                            "examples": [
                                true
                            ]
                        },
                        "country": {
                            "$id": "#/properties/boards/properties/covid19/properties/country",
                            "type": "array",
                            "title": "country",
                            "description": "What country to show",
                            "default": [],
                            "examples": [
                                [
                                    "USA"
                                ]
                            ],
                            "additionalItems": true,
                            "items": {
                                "$id": "#/properties/boards/properties/covid19/properties/country/items",
                                "type": "string",
                                "title": "country ",
                                "description": "What country to show",
                                "default": "",
                                "examples": [
                                    "USA"
                                ]
                            }
                        },
                        "us_state_enabled": {
                            "$id": "#/properties/boards/properties/covid19/properties/us_state_enabled",
                            "type": "boolean",
                            "title": "us_state_enabled",
                            "description": "Show by state if USA selected as country",
                            "default": false,
                            "examples": [
                                false
                            ]
                        },
                        "us_state": {
                            "$id": "#/properties/boards/properties/covid19/properties/us_state",
                            "type": "array",
                            "title": "us_state",
                            "description": "Show by state if USA selected as country",
                            "default": [],
                            "examples": [
                                [
                                    "New York"
                                ]
                            ],
                            "additionalItems": true,
                            "items": {
                                "$id": "#/properties/boards/properties/covid19/properties/us_state/items",
                                "type": "string",
                                "title": "state",
                                "description": "What state to show",
                                "default": "",
                                "examples": [
                                    "New York"
                                ]
                            }
                        },
                        "canada_enabled": {
                            "$id": "#/properties/boards/properties/covid19/properties/canada_enabled",
                            "type": "boolean",
                            "title": "canada_enabled",
                            "description": "Show Canadian provinces",
                            "default": false,
                            "examples": [
                                false
                            ]
                        },
                        "canada_prov": {
                            "$id": "#/properties/boards/properties/covid19/properties/canada_prov",
                            "type": "array",
                            "title": "canada_prov ",
                            "description": "What province to show if Canada selected as a country",
                            "default": [],
                            "examples": [
                                [
                                    "Quebec"
                                ]
                            ],
                            "additionalItems": true,
                            "items": {
                                "$id": "#/properties/boards/properties/covid19/properties/canada_prov/items",
                                "type": "string",
                                "title": "province",
                                "description": "Province to show",
                                "default": "",
                                "examples": [
                                    "Quebec"
                                ]
                            }
                        }
                    }
                },
                "weather": {
                    "$id": "#/properties/boards/properties/weather",
                    "type": "object",
                    "title": "weather",
                    "description": "Settings for the weather data provider",
                    "default": {},
                    "examples": [
                        {
                            "enabled": true,
                            "view": "full",
                            "data_feed": "EC",
                            "owm_apikey": "9faxd10xa991x305xaed8x3dfcx4cdxf",
                            "units": "metric",
                            "update_freq": 5,
                            "duration": 30,
                            "show_on_clock": true,
                            "forecast_enabled": true,
                            "forecast_days": 3,
                            "forecast_update": 1
                        }
                    ],
                    "additionalProperties": true,
                    "required": [
                        "enabled",
                        "view",
                        "units",
                        "duration",
                        "data_feed",
                        "owm_apikey",
                        "update_freq",
                        "show_on_clock",
                        "forecast_enabled",
                        "forecast_days",
                        "forecast_update"
                    ],
                    "properties": {
                        "enabled": {
                            "$id": "#/properties/boards/properties/weather/properties/enabled",
                            "type": "boolean",
                            "title": "enabled",
                            "description": "Enable the weather thread to get your local weather.",
                            "default": false,
                            "examples": [
                                true
                            ]
                        },
                        "view": {
                            "$id": "#/properties/boards/properties/weather/properties/view",
                            "type": "string",
                            "title": "view",
                            "description": "Weather board full (3 page) or summary view (1 page)",
                            "default": "full",
                            "examples": [
                                "full"
                            ]
                        },
                        "units": {
                            "$id": "#/properties/boards/properties/weather/properties/units",
                            "type": "string",
                            "title": "units ",
                            "description": "Units to use for displaying the weather(metric or imperial)",
                            "default": "",
                            "examples": [
                                "metric"
                            ]
                        },
                        "duration": {
                            "$id": "#/properties/boards/properties/weather/properties/duration",
                            "type": "integer",
                            "title": "duration ",
                            "description": "The time to flip through the pages in the weather board.  If there are no alerts, this will be 3 pages, if there are alerts a 4th is added.  Minimum 30 seconds duration",
                            "default": 30,
                            "examples": [
                                30
                            ]
                        },
                        "data_feed": {
                            "$id": "#/properties/boards/properties/weather/properties/data_feed",
                            "type": "string",
                            "title": "data_feed",
                            "description": "Where is the observation data coming from. You can use EC for Environment Canada, OWM for Open Weather Map (requires API KEY from https://openweathermap.org/api)",
                            "default": "",
                            "examples": [
                                "EC"
                            ]
                        },
                        "owm_apikey": {
                            "$id": "#/properties/boards/properties/weather/properties/owm_apikey",
                            "type": "string",
                            "title": "owm_apikey",
                            "description": "API key required for when you use OpenWeatherMAP.  https://openweathermap.org/api",
                            "default": "",
                            "examples": [
                                "9ffxd195ax52a315xaed823xfcf4cdxf"
                            ]
                        },
                        "update_freq": {
                            "$id": "#/properties/boards/properties/weather/properties/update_freq",
                            "type": "integer",
                            "title": "update_freq ",
                            "description": "How often in minutes to refresh the weather and alerts feeds.",
                            "default": 5,
                            "examples": [
                                5
                            ]
                        },
                        "show_on_clock": {
                            "$id": "#/properties/boards/properties/weather/properties/show_on_clock",
                            "type": "boolean",
                            "title": "show_on_clock",
                            "description": "Add the last observed temperature and humidity to the bottom of the clock board",
                            "default": false,
                            "examples": [
                                true
                            ]
                        },
                        "forecast_enabled": {
                            "$id": "#/properties/boards/properties/weather/properties/forecast_enabled",
                            "type": "boolean",
                            "title": "forecast_enabled",
                            "description": "Enable the weather forecast thread to get your local weather forecast up to 3 days.",
                            "default": false,
                            "examples": [
                                true
                            ]
                        },
                        "forecast_days": {
                            "$id": "#/properties/boards/properties/weather/properties/forecast_days",
                            "type": "integer",
                            "title": "forecast_days",
                            "description": "Number of forecast days to show (3 is the maximum).",
                            "default": 3,
                            "examples": [
                                3
                            ]
                        },
                        "forecast_update": {
                            "$id": "#/properties/boards/properties/weather/properties/forecast_update",
                            "type": "integer",
                            "title": "forecast_update",
                            "description": "How often to update forecast.  This is in hours",
                            "default": 3,
                            "examples": [
                                3
                            ]
                        }
                    }
                },
                "wxalert": {
                    "$id": "#/properties/boards/properties/wxalert",
                    "type": "object",
                    "title": "wxalert",
                    "description": "Settings for the alerts data provider",
                    "default": {},
                    "examples": [
                        {
                            "scroll_alert": true,
                            "alert_feed": "EC",
                            "nws_show_expire": false,
                            "alert_duration": 5,
                            "alert_title": true,
                            "update_freq": 5,
                            "show_on_clock": true,
                            "show_alerts": true
                        }
                    ],
                    "additionalProperties": true,
                    "required": [
                        "alert_feed",
                        "update_freq",
                        "nws_show_expire",
                        "show_alerts",
                        "alert_title",
                        "scroll_alert",
                        "show_on_clock",
                        "alert_duration"
                    ],
                    "properties": {
                        "alert_feed": {
                            "$id": "#/properties/boards/properties/wxalert/properties/alert_feed",
                            "type": "string",
                            "title": "alert_feed",
                            "description": "What data feed is provide alert data.  EC for Environment Canada or NWS for the National Weather Service in the US",
                            "default": "",
                            "examples": [
                                "EC", "NWS"
                            ]
                        },
                        "update_freq": {
                            "$id": "#/properties/boards/properties/wxalert/properties/update_freq",
                            "type": "integer",
                            "title": "update_freq ",
                            "description": "How often in minutes to refresh the weather and alerts feeds.",
                            "default": 5,
                            "examples": [
                                5
                            ]
                        },
                        "nws_show_expire": {
                            "$id": "#/properties/boards/properties/wxalert/properties/nws_show_expire",
                            "type": "boolean",
                            "title": "nws_show_expire",
                            "description": "Show expire time (true) instead of effective time (false) of alert",
                            "default": false,
                            "examples": [
                                true
                            ]
                        },
                        "show_alerts": {
                            "$id": "#/properties/boards/properties/wxalert/properties/show_alerts",
                            "type": "boolean",
                            "title": "show_alerts",
                            "description": "Get weather alerts and display them",
                            "default": false,
                            "examples": [
                                true
                            ]
                        },
                        "alert_title": {
                            "$id": "#/properties/boards/properties/wxalert/properties/alert_title",
                            "type": "boolean",
                            "title": "alert_title",
                            "description": "On the initial alert page that will interrupt the normal board rotation, display on the top and bottom board the type of alert (WARNING, WATCH or ADVISORY)",
                            "default": false,
                            "examples": [
                                true
                            ]
                        },
                        "scroll_alert": {
                            "$id": "#/properties/boards/properties/wxalert/properties/scroll_alert",
                            "type": "boolean",
                            "title": "Scroll_alert",
                            "description": "Scroll the text of the alert on the initial alert page.  If you select false, a static page will be displayed that is the same as the 4th page on the weather board",
                            "default": false,
                            "examples": [
                                true
                            ]
                        },
                        "alert_duration": {
                            "$id": "#/properties/boards/properties/wxalert/properties/alert_duration",
                            "type": "integer",
                            "title": "alert_duration",
                            "description": "How long to display alert board (in seconds)",
                            "default": 5,
                            "examples": [
                                5
                            ]
                        },
                        "show_on_clock": {
                            "$id": "#/properties/boards/properties/wxalert/properties/show_on_clock",
                            "type": "boolean",
                            "title": "show_on_clock",
                            "description": "Show Fred (active alert color square) on the bottom right corner of the clock board",
                            "default": false,
                            "examples": [
                                true
                            ]
                        }
                    }
                }
            
            }
            
        },
        "sbio": {
            "$id": "#/properties/sbio",
            "type": "object",
            "title": "sbio",
            "description": "Scoreboard IO functions",
            "default": {},
            "examples": [
                {
                    "screensaver": {
                        "enabled": "true",
                        "start": "22:00",
                        "stop": "22:05",
                        "data_updates": false,
                        "motionsensor": true,
                        "pin": 24,
                        "delay": 30
                    },
                    "dimmer": {
                        "frequency": 5,
                        "light_level_lux": 10,
                        "sunset_brightness": 5,
                        "source": "software",
                        "sunrise_brightness": 40,
                        "enabled": true,
                        "mode": "always",
                        "daytime": "8:30AM",
                        "nighttime": "5:30PM",
                        "offset": 90
                    },
                    "pushbutton": {
                        "state_triggered1": "weather",
                        "bonnet": true,
                        "pin": 25,
                        "display_reboot": true,
                        "state_triggered1_process": "",
                        "poweroff_duration": 10,
                        "poweroff_override_process": "",
                        "reboot_override_process": "",
                        "reboot_duration": 2,
                        "display_halt": true,
                        "enabled": true
                    }
                }
            ],
            "additionalProperties": true,
            "required": [
                "screensaver",
                "dimmer",
                "pushbutton"
            ],
            "properties": {
                "screensaver": {
                    "$id": "#/properties/sbio/properties/screensaver",
                    "type": "object",
                    "title": "screensaver",
                    "description": "Ability to turn off screen and back on at set times",
                    "default": {},
                    "examples": [
                        {
                                "enabled": true,
                                "animations": true,
                                "start": "22:00",
                                "stop": "22:05",
                                "data_updates": false,
                                "motionsensor": true,
                                "pin": 24,
                                "delay": 30
                        }
                    ],
                    "additionalProperties": true,
                    "required": [
                        "enabled",
                        "animations",
                        "start",
                        "stop",
                        "data_updates"
                    ],
                    "properties": {
                        "enabled": {
                            "$id": "#/properties/sbio/properties/screensaver/properties/enabled",
                            "type": "boolean",
                            "title": "enabled",
                            "description": "Use the screensaver functionality",
                            "default": false,
                            "examples": [
                                true
                            ]
                        },
                        "animations": {
                            "$id": "#/properties/sbio/properties/screensaver/properties/animations",
                            "type": "boolean",
                            "title": "animations",
                            "description": "Show anuimation on screensaver start (true) or go straight to black screen (false)",
                            "default": false,
                            "examples": [
                                true
                            ]
                        },
                        "start": {
                            "$id": "#/properties/sbio/properties/screensaver/properties/start",
                            "type": "string",
                            "pattern": "([01]?[0-9]|2[0-3]):[0-5][0-9]",
                            "title": "start",
                            "description": "Time to start screensaver at (12h or 24h)",
                            "default": "",
                            "examples": [
                                "22:00"
                            ]
                        },
                        "stop": {
                            "$id": "#/properties/sbio/properties/screensaver/properties/stop",
                            "type": "string",
                            "pattern": "([01]?[0-9]|2[0-3]):[0-5][0-9]",
                            "title": "stop",
                            "description": "Time to end screensaver at (12h or 24h)",
                            "default": "",
                            "examples": [
                                "22:30"
                            ]
                        },
                        "data_updates": {
                            "$id": "#/properties/sbio/properties/screensaver/properties/data_updates",
                            "type": "boolean",
                            "title": "data_updates",
                            "description": "Update weather and NHL data while screen saver is active",
                            "default": false,
                            "examples": [
                                true
                            ]
                        },
                        "motionsensor": {
                            "$id": "#/properties/sbio/properties/screensaver/properties/motionsensor",
                            "type": "boolean",
                            "title": "motionsensor",
                            "description": "Use motion sensor to stop screen saver",
                            "default": false,
                            "examples": [
                                true
                            ]
                        },
                        "pin": {
                            "$id": "#/properties/sbio/properties/screensaver/properties/pin",
                            "type": "integer",
                            "title": "pin",
                            "description": "What gpio pin motion sensor is connected to",
                            "default": 0,
                            "examples": [
                                24
                            ]
                        },
                        "delay": {
                            "$id": "#/properties/sbio/properties/screensaver/properties/delay",
                            "type": "integer",
                            "title": "delay",
                            "description": "How long in seconds before there is no motion to turn screen saver back on",
                            "default": 30,
                            "examples": [
                                30
                            ]
                        }
                    }
                },
                "dimmer": {
                    "$id": "#/properties/sbio/properties/dimmer",
                    "type": "object",
                    "title": "dimmer",
                    "description": "Automatic setting of the brightness of scoreboard (software or hardware based)",
                    "default": {},
                    "examples": [
                        {
                            "enabled": true,
                            "mode": "always",
                            "frequency": 5,
                            "light_level_lux": 10,
                            "sunset_brightness": 5,
                            "source": "software",
                            "sunrise_brightness": 40,
                            "daytime": "8:30AM",
                            "nighttime": "5:30PM",
                            "offset": 90
                        }
                    ],
                    "additionalProperties": true,
                    "required": [
                        "enabled",
                        "source",
                        "frequency",
                        "light_level_lux",
                        "mode",
                        "sunset_brightness",
                        "sunrise_brightness",
                        "daytime",
                        "nighttime",
                        "offset"
                    ],
                    "properties": {
                        "enabled": {
                            "$id": "#/properties/sbio/properties/dimmer/properties/enabled",
                            "type": "boolean",
                            "title": "enabled",
                            "description": "Use the dimmer functionality",
                            "default": false,
                            "examples": [
                                true
                            ]
                        },
                        "source": {
                            "$id": "#/properties/sbio/properties/dimmer/properties/source",
                            "type": "string",
                            "title": "source",
                            "description": "Hardware (adafruit TSL2591 light sensor) or software (based on your IP address)",
                            "default": "",
                            "examples": [
                                "software", 
                                "hardware"
                            ],
                            "enum": [
                                "software", 
                                "hardware"
                            ]
                        },
                        "frequency": {
                            "$id": "#/properties/sbio/properties/dimmer/properties/frequency",
                            "type": "integer",
                            "title": "frequency",
                            "description": "How often in minutes that the dimmer code checks to see if it should adjust the brightness",
                            "default": 5,
                            "examples": [
                                5
                            ]
                        },
                        "light_level_lux": {
                            "$id": "#/properties/sbio/properties/dimmer/properties/light_level_lux",
                            "type": "integer",
                            "title": "light_level_lux",
                            "description": "If using a sensor, the level of light where the dimmer will change the brightness",
                            "default": 10,
                            "examples": [
                                10
                            ]
                        },
                        "mode": {
                            "$id": "#/properties/sbio/properties/dimmer/properties/mode",
                            "type": "string",
                            "title": "mode",
                            "description": "Run the dimmer always or just on offday",
                            "default": "always",
                            "examples": [
                                "always"
                            ],
                            "enum": [
                                "always",
                                "offday"
                            ]
                        },
                        "daytime": {
                            "$id": "#/properties/sbio/properties/dimmer/properties/daytime",
                            "type": "string",
                            "title": "daytime",
                            "description": "What time is day time (can be 12 or 24 hour time)",
                            "default": "8:30 AM",
                            "examples": [
                                "8:30 AM",
                                "08:30"
                            ]
                        },
                        "nighttime": {
                            "$id": "#/properties/sbio/properties/dimmer/properties/nighttime",
                            "type": "string",
                            "title": "nighttime",
                            "description": "What time is night time (can be 12 or 24 hour time)",
                            "default": "5:30 PM",
                            "examples": [
                                "5:30 PM",
                                "17:30"
                            ]
                        },
                        "offset": {
                            "$id": "#/properties/sbio/properties/dimmer/properties/offset",
                            "type": "integer",
                            "title": "offset",
                            "description": "Value of offset in minutes for sunrise and sunset for automatic sunrise/sunset from location only.  Can be positive or negative",
                            "default": 0,
                            "examples": [
                                90
                            ]
                        },
                        "sunset_brightness": {
                            "$id": "#/properties/sbio/properties/dimmer/properties/sunset_brightness",
                            "type": "integer",
                            "title": "sunset_brightness",
                            "description": "Value of brightness you want when it's night",
                            "default": 0,
                            "examples": [
                                5
                            ]
                        },
                        "sunrise_brightness": {
                            "$id": "#/properties/sbio/properties/dimmer/properties/sunrise_brightness",
                            "type": "integer",
                            "title": "sunrise_brightness",
                            "description": "Value of brightness you want when it's daytime",
                            "default": 0,
                            "examples": [
                                40
                            ]
                        }
                    }
                },
                "pushbutton": {
                    "$id": "#/properties/sbio/properties/pushbutton",
                    "type": "object",
                    "title": "pushbutton",
                    "description": "Settings for the pushbutton",
                    "default": {},
                    "examples": [
                        {
                            "reboot_override_process": "",
                            "reboot_duration": 2,
                            "display_halt": true,
                            "enabled": true,
                            "state_triggered1": "weather",
                            "bonnet": true,
                            "pin": 25,
                            "state_triggered1_process": "",
                            "display_reboot": true,
                            "poweroff_duration": 10,
                            "poweroff_override_process": ""
                        }
                    ],
                    "additionalProperties": true,
                    "required": [
                        "enabled",
                        "bonnet",
                        "pin",
                        "reboot_duration",
                        "reboot_override_process",
                        "display_reboot",
                        "poweroff_duration",
                        "poweroff_override_process",
                        "display_halt",
                        "state_triggered1",
                        "state_triggered1_process"
                    ],
                    "properties": {
                        "enabled": {
                            "$id": "#/properties/sbio/properties/pushbutton/properties/enabled",
                            "type": "boolean",
                            "title": "enabled",
                            "description": "Use the pushbutton code or not",
                            "default": false,
                            "examples": [
                                true
                            ]
                        },
                        "bonnet": {
                            "$id": "#/properties/sbio/properties/pushbutton/properties/bonnet",
                            "type": "boolean",
                            "title": "bonnet",
                            "description": "What type of adafruit rgb matrix interface is connected, hat or bonnet.  Defines what GIO pins are available.  True=bonnet false=HAT",
                            "default": false,
                            "examples": [
                                true
                            ]
                        },
                        "pin": {
                            "$id": "#/properties/sbio/properties/pushbutton/properties/pin",
                            "type": "integer",
                            "title": "pin",
                            "description": "The gpiozero number pin your button is connected to",
                            "default":25,
                            "examples": [
                                25
                            ]
                        },
                        "reboot_duration": {
                            "$id": "#/properties/sbio/properties/pushbutton/properties/reboot_duration",
                            "type": "integer",
                            "title": "reboot_duration",
                            "description": "Number of seconds the PushButton must be held to trigger a reboot. 2 is the minimum value",
                            "default": 2,
                            "examples": [
                                2
                            ]
                        },
                        "reboot_override_process": {
                            "$id": "#/properties/sbio/properties/pushbutton/properties/reboot_override_process",
                            "type": "string",
                            "title": "reboot_override_process",
                            "description": "Process or script to use instead of the default /sbin/reboot command. Must have full path to script/process and no arguments for the process. If you need arguments, wrap in a script. If this is blank or the command/process does not exist, falls back to the default",
                            "default": "",
                            "examples": [
                                ""
                            ]
                        },
                        "display_reboot": {
                            "$id": "#/properties/sbio/properties/pushbutton/properties/display_reboot",
                            "type": "boolean",
                            "title": "display_reboot",
                            "description": "Show the word REBOOT in green on scoreboard when reboot triggered",
                            "default": false,
                            "examples": [
                                true
                            ]
                        },
                        "poweroff_duration": {
                            "$id": "#/properties/sbio/properties/pushbutton/properties/poweroff_duration",
                            "type": "integer",
                            "title": "poweroff_duration",
                            "description": "Number of seconds the PushButton must be held to trigger a poweroff. Must be greater than reboot_duration. If reboot_duration is higher than poweroff_duration, the code will swap them",
                            "default": 10,
                            "examples": [
                                10
                            ]
                        },
                        "poweroff_override_process": {
                            "$id": "#/properties/sbio/properties/pushbutton/properties/poweroff_override_process",
                            "type": "string",
                            "title": "poweroff_override_process",
                            "description": "Process or script to use instead of the default /sbin/poweroff command. Must have full path to script/process and no arguments for the process. If you need arguments, wrap in a script.. If this is blank or the command/process does not exist, falls back to the default",
                            "default": "",
                            "examples": [
                                ""
                            ]
                        },
                        "display_halt": {
                            "$id": "#/properties/sbio/properties/pushbutton/properties/display_halt",
                            "type": "boolean",
                            "title": "display_halt",
                            "description": "Show the word ! HALT ! in red on scoreboard when poweroff triggered",
                            "default": false,
                            "examples": [
                                true
                            ]
                        },
                        "state_triggered1": {
                            "$id": "#/properties/sbio/properties/pushbutton/properties/state_triggered1",
                            "type": "string",
                            "title": "state_triggered1",
                            "description": "The board you want displayed on button press. If this is blank falls back to the default board which is clock. Current boards available are scoreticker, standings, clock, covid19, and weather",
                            "default": "clock",
                            "examples": [
                                "weather",
                                "standings"
                            ]
                            
                        },
                        "state_triggered1_process": {
                            "$id": "#/properties/sbio/properties/pushbutton/properties/state_triggered1_process",
                            "type": "string",
                            "title": "state_triggered1_process",
                            "description": "Process or script to use when a single press of the button happens to switch the board. Must have full path to script/process and no arguments for the process. If you need arguments, wrap in a script.",
                            "default": "",
                            "examples": [
                                ""
                            ]
                        }
                    }
                }
            }
        }
        
    }
}<|MERGE_RESOLUTION|>--- conflicted
+++ resolved
@@ -290,11 +290,8 @@
                             "weather"
                         ],
                         "enum": [
-<<<<<<< HEAD
-=======
                             "wxalert",
                             "wxforecast",
->>>>>>> 78deadf3
                             "scoreticker",
 							"seriesticker",
                             "standings",
@@ -303,13 +300,7 @@
 							"christmas",
                             "clock",
                             "covid19",
-<<<<<<< HEAD
-                            "weather",
-                            "wxforecast",
-                            "wxalert"
-=======
                             "weather"
->>>>>>> 78deadf3
                         ]
                     }
                 },
@@ -339,11 +330,8 @@
                             "scoreticker"
                         ],
                         "enum": [
-<<<<<<< HEAD
-=======
                             "wxalert",
                             "wxforecast",
->>>>>>> 78deadf3
                             "scoreticker",
 							"seriesticker",
                             "standings",
@@ -352,13 +340,7 @@
 							"christmas",
                             "clock",
                             "covid19",
-<<<<<<< HEAD
-                            "weather",
-                            "wxforecast",
-                            "wxalert"
-=======
                             "weather"
->>>>>>> 78deadf3
                         ]
                     }
                 },
@@ -384,11 +366,8 @@
                             "clock"
                         ],
                         "enum": [
-<<<<<<< HEAD
-=======
                             "wxalert",
                             "wxforecast",
->>>>>>> 78deadf3
                             "scoreticker",
 							"seriesticker",
                             "standings",
@@ -397,13 +376,7 @@
 							"christmas",
                             "clock",
                             "covid19",
-<<<<<<< HEAD
-                            "weather",
-                            "wxforecast",
-                            "wxalert"
-=======
                             "weather"
->>>>>>> 78deadf3
                         ]
                     }
                 },
@@ -429,11 +402,8 @@
                             "scoreticker"
                         ],
                         "enum": [
-<<<<<<< HEAD
-=======
                             "wxalert",
                             "wxforecast",
->>>>>>> 78deadf3
                             "scoreticker",
 							"seriesticker",
                             "standings",
@@ -442,13 +412,7 @@
 							"christmas",
                             "clock",
                             "covid19",
-<<<<<<< HEAD
-                            "weather",
-                            "wxforecast",
-                            "wxalert"
-=======
                             "weather"
->>>>>>> 78deadf3
                         ]
                     }
                 }
@@ -645,10 +609,7 @@
                                 "metropolitan",
                                 "north",
                                 "west",
-<<<<<<< HEAD
-=======
                                 "south",
->>>>>>> 78deadf3
                                 "east"
                             ]
                         },
