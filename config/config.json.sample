{
	"debug": false,
	"loglevel": "INFO",
	"live_mode": false,
	"preferences": {
		"time_format": "12h",
		"end_of_day": "8:00",
		"location": "",
		"live_game_refresh_rate": 10,
		"teams": [
			"Canadiens"
		],
		"sog_display_frequency": 4,
		"goal_animations": {
        	"pref_team_only": true
    	}
	},

	"states":{
		"off_day": [
			"scoreticker",
			"team_summary",
			"standings",
			"clock"
		],
		"scheduled": [
			"team_summary",
			"standings",
			"scoreticker",
			"clock"
		],
		"intermission": [
			"scoreticker",
			"team_summary"
		],
		"post_game": [
			"team_summary",
			"standings",
			"scoreticker",
			"clock"
		]
	},

	"boards": {
		"scoreticker": {
			"preferred_teams_only": false,
			"rotation_rate": 5
		},
                "seriesticker": {
                        "preferred_teams_only": true,
                        "rotation_rate": 5
                },
		"standings": {
			"preferred_standings_only": true,
			"standing_type": "wild_card",
			"divisions": "central",
			"conference": "eastern"
		},
		"clock": {
			"duration": 15,
			"hide_indicator": false,
			"preferred_team_colors": true,
            "clock_rgb": "",
            "date_rgb": "",
            "flash_seconds": true
		},
        "covid19": {
            "worldwide_enabled": false,
            "country_enabled": false,
            "country": [
                "USA"
            ],
            "us_state_enabled": false,
            "us_state": [
                "New York"
            ],
            "canada_enabled": false,
            "canada_prov": [
                "Quebec"
            ]
		},
		"weather": {
			"enabled": false,
			"view": "full",
			"units": "metric",
			"duration": 60,
			"data_feed": "EC",
			"owm_apikey": "",
			"update_freq": 5,
<<<<<<< HEAD
			"show_on_clock": true,
			"forecast_enabled": true,
			"forecast_days": 3,
			"forecast_update": 1
=======
			"show_on_clock": false
>>>>>>> 5d09a188
		},
        "wxalert": {
            "alert_feed": "EC",
            "update_freq": 5,
<<<<<<< HEAD
            "show_alerts": true,
			"nws_show_expire": false,
            "alert_title": true,
            "scroll_alert": true,
            "alert_duration": 5,
			"show_on_clock": true
        }
=======
            "show_alerts": false,
            "alert_title": false,
            "scroll_alert": false,
            "alert_duration": 5,
			"show_on_clock": false
        }	
>>>>>>> 5d09a188
	},
	"sbio": {
		"screensaver": {
            "enabled": true,
			"animations": true,
            "start": "22:00",
            "stop": "22:05",
            "data_updates": false,
			"motionsensor": true,
            "pin": 24,
            "delay": 30
        },
		"dimmer": {
			"enabled": false,
			"source": "software",
			"daytime": "",
            "nighttime": "",
            "offset": 90,
			"frequency": 5,
			"light_level_lux": 400,
			"mode": "always",
			"sunset_brightness": 5,
			"sunrise_brightness": 40
		},
		"pushbutton": {
			"enabled": false,
			"bonnet": false,
			"pin": 25,
			"reboot_duration": 2,
			"reboot_override_process": "",
			"display_reboot": true,
			"poweroff_duration": 10,
			"poweroff_override_process": "",
			"display_halt": true,
			"state_triggered1": "weather",
			"state_triggered1_process": ""
		}
	}
}<|MERGE_RESOLUTION|>--- conflicted
+++ resolved
@@ -87,19 +87,14 @@
 			"data_feed": "EC",
 			"owm_apikey": "",
 			"update_freq": 5,
-<<<<<<< HEAD
 			"show_on_clock": true,
 			"forecast_enabled": true,
 			"forecast_days": 3,
 			"forecast_update": 1
-=======
-			"show_on_clock": false
->>>>>>> 5d09a188
 		},
         "wxalert": {
             "alert_feed": "EC",
             "update_freq": 5,
-<<<<<<< HEAD
             "show_alerts": true,
 			"nws_show_expire": false,
             "alert_title": true,
@@ -107,14 +102,6 @@
             "alert_duration": 5,
 			"show_on_clock": true
         }
-=======
-            "show_alerts": false,
-            "alert_title": false,
-            "scroll_alert": false,
-            "alert_duration": 5,
-			"show_on_clock": false
-        }	
->>>>>>> 5d09a188
 	},
 	"sbio": {
 		"screensaver": {
