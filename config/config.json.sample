--- conflicted
+++ resolved
@@ -87,26 +87,14 @@
 			"data_feed": "EC",
 			"owm_apikey": "",
 			"update_freq": 5,
-<<<<<<< HEAD
-			"show_on_clock": false
-=======
 			"show_on_clock": true,
 			"forecast_enabled": true,
 			"forecast_days": 3,
 			"forecast_update": 1
->>>>>>> bfd19074
 		},
         "wxalert": {
             "alert_feed": "EC",
             "update_freq": 5,
-<<<<<<< HEAD
-            "show_alerts": false,
-            "alert_title": false,
-            "scroll_alert": false,
-            "alert_duration": 5,
-			"show_on_clock": false
-        }	
-=======
             "show_alerts": true,
 			"nws_show_expire": false,
             "alert_title": true,
@@ -114,7 +102,6 @@
             "alert_duration": 5,
 			"show_on_clock": true
         }
->>>>>>> bfd19074
 	},
 	"sbio": {
 		"screensaver": {
