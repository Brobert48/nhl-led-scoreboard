--- conflicted
+++ resolved
@@ -8,12 +8,8 @@
 		"teams": [
 			"Jets",
 			"Canadiens",
-<<<<<<< HEAD
 			"Kings",
 			"Oilers"
-=======
-			"Stars"
->>>>>>> e0125ff1
 		],
 		"sog_display_frequency": 4
 	},
