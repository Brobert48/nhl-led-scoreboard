--- conflicted
+++ resolved
@@ -6,18 +6,10 @@
 		"end_of_day": "12:00",
 		"live_game_refresh_rate": 15,
 		"teams": [
-<<<<<<< HEAD
 			"Jets",
 			"Canadiens",
 			"Stars"
-		],
-		"standing_type": "wild_card",
-		"divisions": "central",
-		"conference": "western"
-=======
-			"Maple Leafs"
 		]
->>>>>>> 56c61412
 	},
 
 	"goal_animations": {
@@ -26,21 +18,13 @@
 
 	"states":{
 		"off_day": [
-<<<<<<< HEAD
-			"standings",
-=======
 			"team_summary",
->>>>>>> 56c61412
 			"scoreticker",
 			"standings",
 			"clock"
 		],
 		"scheduled": [
-<<<<<<< HEAD
 			"standings",
-=======
-			"team_summary",
->>>>>>> 56c61412
 			"scoreticker",
 			"standings",
 			"clock"
@@ -62,14 +46,10 @@
 			"rotation_rate": 5
 		},
 		"standings": {
-<<<<<<< HEAD
-			"preferred_standings_only": true
-=======
 			"preferred_standings_only": true,
 			"standing_type": "wild_card",
 			"divisions": "central",
 			"conference": "western"
->>>>>>> 56c61412
 		},
 		"clock": {
 			"duration": 60,
@@ -77,7 +57,6 @@
 		}
 	},
 
-<<<<<<< HEAD
 	"sbio": {
 		"dimmer": {
 			"enabled": true,
@@ -101,16 +80,6 @@
 			"state_triggered1": "clock",
 			"state_triggered1_process": ""
 		}
-=======
-	"dimmer": {
-		"enabled": true,
-		"source": "software",
-		"frequency": 5,
-		"light_level_lux": 400,
-		"mode": "always",
-		"sunset_brightness": 5,
-		"sunrise_brightness": 8
->>>>>>> 56c61412
 	}
 	
 }