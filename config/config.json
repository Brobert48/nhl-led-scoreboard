--- conflicted
+++ resolved
@@ -6,21 +6,6 @@
 		"end_of_day": "12:00",
 		"live_game_refresh_rate": 15,
 		"teams": [
-<<<<<<< HEAD
-			"Panthers"
-		],
-		"standing_type": "conference",
-		"divisions": "central",
-		"conference": "eastern",
-			"dimmer": {
-				"source": "software",
-				"frequency": 5,
-				"light_level_lux": 400,
-				"mode": "always",
-				"sunset_brightness": 10,
-				"sunrise_brightness": 20
-			}
-=======
 			"Canadiens",
 			"Flames",
 			"Avalanche"
@@ -28,16 +13,11 @@
 		"standing_type": "conference",
 		"divisions": "central",
 		"conference": "eastern"
->>>>>>> f94cbe9d
 	},
 
 	"states":{
 		"off_day": [
-<<<<<<< HEAD
-			"scoreticker"
-=======
 			"standings"
->>>>>>> f94cbe9d
 		],
 		"scheduled": [
 			"scoreticker",
