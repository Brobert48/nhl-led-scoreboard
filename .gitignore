--- conflicted
+++ resolved
@@ -129,15 +129,10 @@
 
 # Pyre type checker
 .pyre/
-<<<<<<< HEAD
 
 # ignore generated logos
 assets/logos/*
 
 #nhl-led-scoreboard
 config/config.json
-config/config.json.backup
-=======
- 
-.assets/logos/*
->>>>>>> f1455241
+config/config.json.backup