# NHL-LED-scoreboard
![scoreboard demo](assets/images/scoreboard.jpg)

# (UPDATE) Causes of NHL suspending the Season
As you know, the NHL suspended the season. Currently some of the data are still available and per popular request we made a COVID 19 stats board so that your display can still be useful. Meanwhile, we are working on V2 for next season which will be more dynamic and interactive. Stay tuned !!!

<<<<<<< HEAD
=======
# V1.1.6
New Features:
- Covid 19 Board:
  * You can now choose to see stats of specific countries and States of the US or Province of Canada. Simply pick the countries and/or states and province you want to see when you use the setup app `./nhl_setup`.

- nhl_setup App
  * New options added to configure the new options on the Covid 19 Boards.

Bug Fix:
- Fix the District Of Columbia not rendering properly on the covid 19 board.


>>>>>>> 16102f63
# V1.1.5 (Latest)
Big fix:
- Changed the api link for covid 19 as the old one was depricated.

## Support and community
We have a nice community growing every day on discord. If you need help 
or you are curious about the development of the project, come join us by clicking on this button.

[![discord button](assets/images/discord_button.png)](https://discord.gg/CWa5CzK)

Want to help me turn coffee into features? Or just want to contribute
for my work? 

<a href="https://www.buymeacoffee.com/MgDa5sr" target="_blank"><img src="https://www.buymeacoffee.com/assets/img/custom_images/black_img.png" alt="Buy Me A Coffee" style="height: 41px !important;width: 174px !important;box-shadow: 0px 3px 2px 0px rgba(190, 190, 190, 0.5) !important;-webkit-box-shadow: 0px 3px 2px 0px rgba(190, 190, 190, 0.5) !important;" ></a>

## Tutorials from other source
>"I followed instructions from somewhere else and I'm having issues"

This project is new and is in constant evolution. Please read the documentation and instructions to install and run this software provided here. 


## Requirements (START HERE)
You need Git to clone this repo and PIP3 for installing the scoreboard software.

Since version V1.0.0 you need python 3.3 and up.
Run these two commands in your terminal to install git and PIP3.
```
sudo apt-get update
sudo apt install git python3-pip
```


## Table of Contents
- [Features](#features)
  * [States](#states)
  * [New Board System](#new-board-system)
  * [Goal animation](#goal-animation)
  * [Dimmer](#dimmer)
  * [Network Indicator](#network-indicator)
- [Time and data accuracy](#time-and-data-accuracy)
- [Installation](#installation)
  * [Hardware Assembly](#hardware-assembly)
  * [Software Installation](#software-installation)
    + [Raspbian Buster Lite](#raspbian-buster-lite)
    + [Time Zones](#time-zones)
    + [Installing the NHL scoreboard software](#installing-the-nhl-scoreboard-software)
- [Testing and Optimization](#testing-and-optimization)
  * [Flags](#flags)
  * [Best Performance](#best-performance)
- [Configuration](#configuration)
  * [Modes](#modes)
  * [Preferences](#preferences)
  * [Teams](#teams)
  * [States](#states-1)
  * [Boards](#boards)
  * [Dimmer](#dimmer-1)
- [Usage](#usage)
  * [Method 1 Using Supervisor](#method-1-using-supervisor)
  * [Method 2 Using Terminal Multiplexer](#method-2-using-terminal-multiplexer)
- [Shout-out](#shout-out)
- [Licensing](#licensing)
  


## Features

### States
Depending on the situation, the scoreboard will operate in a different state. For example, If your team is off today, the scoreboard will be in the "Offday" State. This allows showing specific boards (see Boards) depending on the state of the unit.

-   **Scheduled**: When one of your preferred team has a game scheduled on the current day, the scoreboard will rotate through a list of boards set by the user in the config file.
-   **Live game**: Display the live score in near real-time of your favorite game. If one of the team scores a goal, a goal animation (.gif) is played.
-   **Intermission**: Between periods, the scoreboard will rotate through a list of boards set for the intermission state by the user in the config file.
-   **Post-game**: Once the game is over, the scoreboard will rotate through a list of boards set for the Post-game state by the user in the config file.

### New Board System
<img  width="210" src="https://raw.githubusercontent.com/riffnshred/image_bank/master/nhl-led-scoreboard/documentation/boards_scoreticker.png"> <img  width="210" src="https://raw.githubusercontent.com/riffnshred/image_bank/master/nhl-led-scoreboard/documentation/boards_team_summary.png"> <img  width="210" src="https://raw.githubusercontent.com/riffnshred/image_bank/master/nhl-led-scoreboard/documentation/board_standings.png"> <img  width="210" src="https://raw.githubusercontent.com/riffnshred/image_bank/master/nhl-led-scoreboard/documentation/clock.png">

The board system allows the user to choose what to display depending on the state of the scoreboard. For example: While the game I'm watching is in the intermission state, I like to see the score ticker, which is showing the score of the other games.

There are currently three different boards available:

-   **Score Ticker**: A carousel that cycles through the games of the day.
-   **Team Summary**: Display your preferred team's summary. It displays their standing record, the result of their previous game and the next game on their schedule.
-   **Standings**: Display the standings either by conference or by division. The Wildcard is a work in progress and will be available soon.
-   **Clock**: a basic clock.
-   **Covid-19**: Show the number of cases, deaths and recovered cases of the covid-19 virus in real time (API updates about every 15 min).

The board system also allows to easily integrate new features. For example, if you want to have a clock displayed during the day along with other boards, or if you wish one of the existing boards would show something different, you can make your own and integrate it without touching the main software. I strongly suggest you play around with the python examples in the [rpi-rgb-led-matrix](https://github.com/hzeller/rpi-rgb-led-matrix/tree/master/bindings/python#building) to learn how to display anything on the matrix.

More will come soon with playoff related features

### Goal animation
<img  width="400" src="https://github.com/riffnshred/image_bank/blob/master/nhl-led-scoreboard/documentation/goal_light_animation.png">
When ever a team in the main event score a goal, a goal light animation is played.
Soon you will have to option to set the animation for your favorite team only or play a different animation for
the opposing team.

### Dimmer
The scoreboard now has a dimmer function. The scoreboard will change its brightness at sunrise and sunset. If you have
a [TSL2591](https://www.adafruit.com/product/1980) light sensor installed on your raspberry pi, you can configure the scoreboard
to use it to adjust the brightness.

### Indicators
Because of its size, I programmed some indicators to display more information without filling up the screen and create an information overload issue. Please read the [Indicators](https://github.com/riffnshred/nhl-led-scoreboard/wiki/Indicators) page in the Wiki section for more details.

<img  width="210" src="https://raw.githubusercontent.com/riffnshred/image_bank/master/nhl-led-scoreboard/documentation/indicators.png"> <img  width="210" src="https://raw.githubusercontent.com/riffnshred/image_bank/master/nhl-led-scoreboard/documentation/network_indicator.png"> <img  width="210" src="https://github.com/riffnshred/image_bank/blob/master/nhl-led-scoreboard/documentation/intermission_indicator.png"> <img  width="210" src="https://raw.githubusercontent.com/riffnshred/image_bank/master/nhl-led-scoreboard/documentation/end_of_game_indicator.png">

## Time and data accuracy
For this version, the scoreboard refreshes the data at a faster rate (15 seconds by default, don't go faster than 10). This does not change the fact that the data from the API is refreshed every minute. The faster refresh rate allows catching the new data from the API faster.

Syncing the scoreboard with a TV Broadcast is, to my knowledge, impossible. The delay between the actual game and the TV 
broadcast is different depending on where you are in relation to the game's location. This also means that you will see the goal animation before it happens on TV. I'm working on this issue and looking to find a solution to implement
a delay.

Also, it might happen the data shown on board might be wrong for a short time, even goals. That's because the API is drunk. If you see data that might be wrong, compare it to the nhl.com and see if it's different. 

## Installation

### Hardware Assembly
**IMPORTANT NOTE**: Even tho there are other ways to run an rgb led matrix, I only support for the Adafruit HAT and Adafruit Bonnet.
If you create an issue because you are having trouble running your setup and you are using something different, I will close it and tell you to buy the
appropriate parts or to check the [rpi-rgb-led-matrix ](https://github.com/hzeller/rpi-rgb-led-matrix) repo.

Please refer to the [Home page](https://github.com/riffnshred/nhl-led-scoreboard/wiki/Home) and [Hardware page](https://github.com/riffnshred/nhl-led-scoreboard/wiki/Hardware) in the wiki section. You will find everything you need to order and build your scoreboard.

#### Installing and configuring a button.
To install and configure a button, please refer the well writen and detailed documentation in the SBIO section here: 
[src/sbio/SBIO.md](https://github.com/riffnshred/nhl-led-scoreboard/blob/master/src/sbio/SBIO.md). 

### Software Installation
#### Raspbian Buster Lite

To be sure that you have the best performance possible, this project requires Raspbian Buster Lite.
This version does not have a GUI which allows the Pi to dedicate as much resource as possible to the scoreboard.

![scoreboard demo](assets/images/raspbian_buster_lite.png)

Follow these instructions to install Raspbian Buster Lite on your Raspberry Pi and once you are up and running comeback to 
this page.

[Raspbian Buster Lite Installation](https://medium.com/@danidudas/install-raspbian-jessie-lite-and-setup-wi-fi-without-access-to-command-line-or-using-the-network-97f065af722e)

#### Time Zones
Before you start installing anything, make sure your raspberry pi is set to your local time zone. Usually, you do so when you install Raspian, but if you think you skipped that part, you can change it by running `sudo raspi-config`


#### Installing the NHL scoreboard software
This installation process might take some time because it will install all the dependencies listed below.

```
git clone --recursive https://github.com/riffnshred/nhl-led-scoreboard
cd nhl-led-scoreboard/
sudo chmod +x scripts/install.sh
sudo ./scripts/install.sh
```

[rpi-rgb-led-matrix ](https://github.com/hzeller/rpi-rgb-led-matrix/tree/master/bindings/python#building): The open-source library that allows the Raspberry Pi to render on the LED matrix.
[requests](https://requests.kennethreitz.org/en/master/): To call the API and manipulate the received data.

### *Important Step after installation.*
If it's a first install of the software, there is not config.json only a config.json.sample. This is normal. You need to configure your scoreboard. Fallow the steps in the [Configuration](#configuration) section of this documentation.


#### Updating your software.
If you undate from any version that was released **before V1.0.0**, run these commands to update.
`git reset --hard`
`git checkout master`
`sudo git pull`
`sudo chmod +x scripts/install.sh`
`sudo ./scripts/install.sh`.

If your board runs **any V1 version**, simply run the install like so.
`sudo chmod +x scripts/install.sh`
`sudo ./scripts/install.sh`

If you face any issue after updating, rerun the install and it should fix it. otherwise check the issue section to see if a solution as been found for your problem. If not open an issue and I'll find a solution.


## Testing and Optimization
If you have been using a Led matrix on a raspberry pi before and know how to run it properly skip this part. 

If you just bought your Led matrix and want to run this software right away, first thank you. Second, don't get too excited just yet.
Depending on your setup, you will need to configure the scoreboard using specific command flags when you run it.

To do so, start by disabling the audio of the raspberry pi (this is a must to run the led matrix properly).
From the root of the pi open the boot config file like so.
```
sudo nano /boot/config.txt
```

Find `dtparam=audio=on` and change it to `dtparam=audio=off`.

Save and close the file like so
```
Press Control-x
Press y
Press [enter]
```
reboot the pi
```
sudo reboot now
```

Now let's show something on the screen. Get to the matrix submodule and run some samples.

```
cd nhl-led-scoreboard/submodules/matrix/bindings/python/samples
sudo python3 runtext.py --led-rows=32 --led-cols=64 --led-gpio-mapping=adafruit-hat --led-brightness=60
```
**If you've done the anti-flickering mod**, use this flag instead `--led-gpio-mapping=adafruit-hat-pwm`
You should see "Hello World" scroll on screen.


Reference the [rpi-rgb-led-matrix library](https://github.com/hzeller/rpi-rgb-led-matrix/). Check out the section that uses the python bindings and run some of their examples on your screen. For sure you will face some issues at first, but don't worry, more than likely there's a solution you can find in their troubleshooting section.
Once you found out how to make it run smoothly, come back here and do what's next.

### Flags
This is a list of Flags you can use to optimize your screen's performance. For more details check out the [rpi-rgb-led-matrix library](https://github.com/hzeller/rpi-rgb-led-matrix/).

```
--led-rows                Display rows. 16 for 16x32, 32 for 32x32 and 64x32. (Default: 32)
--led-cols                Panel columns. Typically 32 or 64. (Default: 32)
--led-chain               Daisy-chained boards. (Default: 1)
--led-parallel            For Plus-models or RPi2: parallel chains. 1..3. (Default: 1)
--led-pwm-bits            Bits used for PWM. Range 1..11. (Default: 11)
--led-brightness          Sets brightness level. Range: 1..100. (Default: 100)
--led-gpio-mapping        Hardware Mapping: regular, adafruit-hat, adafruit-hat-pwm
--led-scan-mode           Progressive or interlaced scan. 0 = Progressive, 1 = Interlaced. (Default: 1)
--led-pwm-lsb-nanosecond  Base time-unit for the on-time in the lowest significant bit in nanoseconds. (Default: 130)
--led-show-refresh        Shows the current refresh rate of the LED panel.
--led-slowdown-gpio       Slow down writing to GPIO. Range: 0..4. (Default: 1)
--led-no-hardware-pulse   Don't use hardware pin-pulse generation.
--led-rgb-sequence        Switch if your matrix has led colors swapped. (Default: RGB)
--led-pixel-mapper        Apply pixel mappers. e.g Rotate:90, U-mapper
--led-row-addr-type       0 = default; 1 = AB-addressed panels. (Default: 0)
--led-multiplexing        Multiplexing type: 0 = direct; 1 = strip; 2 = checker; 3 = spiral; 4 = Z-strip; 5 = ZnMirrorZStripe; 6 = coreman; 7 = Kaler2Scan; 8 = ZStripeUneven. (Default: 0)
```

### Best Performance
Using either a raspberry Zero, 3B+, 3A+ and 4B with an Adafruit HAT or Bonnet, here's what I did to run my board properly.

-   Do the hardware mod found in the [Improving flicker section](https://github.com/hzeller/rpi-rgb-led-matrix#improving-flicker).
-   Disable the onboard sound. You can find how to do it from the [Troubleshooting sections](https://github.com/hzeller/rpi-rgb-led-matrix#troubleshooting)
-   From the same section, run the command that removes the Bluetooth firmware, Unless you use any Bluetooth device with your Pi.

Finally, these are the flag I use. (ONLY USE THESE FLAGS IF YOU'VE DONE THE HARDWARD ANTI-FLICKERING
MOD. If not, replace the first flag with --led-gpio-mapping=adafruit-hat).

```
--led-gpio-mapping=adafruit-hat-pwm --led-brightness=60 --led-slowdown-gpio=2
```

## Configuration
~~First thing first, Open the config.json file from the config directory to configure your scoreboard.~~
Since V1.1.2, you won't need to reconfigure your board everytime you update, **UNLESS** we add a major feature or we make a major update. There is 2 way to configure you board:

#### Using the nhl_setup app (recommended) 
from the root of the `nhl-led-scoreboard`, run this command: `./nhl_setup`. Please take a look at the documentation here: [src/nhl_setup/README.md](https://github.com/riffnshred/nhl-led-scoreboard/tree/master/src/nhl_setup)

#### Configuring manualy.
If you have no issue working with json files in a prompt, you can still configure manualy. 
FIRST, you will need to make a copy of the config.json.sample and rename it config.json. Then open it and modify the options. 

### Modes
These are options to set the scoreboard to run in a certain mode. This is where you enable the live game mode
while will show the scoreboard of your favorite game when it's live.
| Settings    | Type | Parameters  | Description                                                           |
|-------------|------|-------------|-----------------------------------------------------------------------|
| `debug`     | Bool | true, false | Enable the debug mode which show on your console what the scoreboard  |
| `live_mode` | Bool | true, false | Enable the live mode which show live game data of your favorite team. |

### Preferences
All the data related options. 
| Settings                 | Type   | Parameters                                       | Description                                                                                                                                                                          |
|--------------------------|--------|--------------------------------------------------|--------------------------------------------------------------------------------------------------------------------------------------------------------------------------------------|
| `live_game_refresh_rate` | INT    | `15`                                             | The rate at which a live game will call the NHL API to catch the new data. Do not go under 10 seconds as it's pointless and will affect your scoreboard performance.(Default 15 sec) |
| `time_format`            | String | `"12h"` or `"24h"`                               | The format in which the game start time will be displayed.                                                                                                                           |
| `end_of_day`             | String | `"12:00"`                                        | A 24-hour time you wish to consider the end of the previous day before starting to display the current day's games.                                                                  |
| `teams`                  | Array  | `["Canadiens", Blackhawks", "Avalanche"]`        | List of preferred teams. First one in the list is considered the favorite. If left empty, the scoreboard will be in "offday" mode                                                    |                                                                                                                                                      |                                                                                                                                                          |

### Goal Animations
The goal animations can be set for both teams of just the preferred teams. MORE OPTIONS COMING SOON

| Settings         | Type | Parameters      | Description      |
|------------------|------|-----------------|------------------|
| `pref_team_only` | Bool | `true`, `false` | self explanatory |


### Teams
For the `teams` parameters, only put the team's name. You can copy and paste your team's name from this table.

| Team names       | Team names  |
|------------------|-------------|
| `Avalanche`      | `Jets`      |
| `Blackhawks`     | `Kings`     |
| `Blues`          | `Maple Leafs`     |
| `Blue Jackets`   | `Lightning` |
| `Bruins`         | `Oilers`    |
| `Canadiens`      | `Panthers`  |
| `Canucks`        | `Penguins`  |
| `Capitals`       | `Predators` |
| `Coyotes`        | `Rangers`   |
| `Devils`         | `Red Wings` |
| `Ducks`          | `Sabres`    |
| `Flames`         | `Senators`  |
| `Flyers`         | `Sharks`    |
| `Golden Knights` | `Stars`     |
| `Hurricanes`     | `Wild`      |
| `Islanders`      |             |


### States
If the live mode is enabled, the scoreboard will go through different states depending on the current situation.
For each state, you can define which of the available board you want the scoreboard to show. For example, if one of my preferred
team has a game scheduled on the current day, during the day, the scoreboard will be in the `scheduled` state. I personally like
to have all the data possible shown during the day so I'll set the all the boards in the `scheduled` setting.

| Settings                                            | Type  | Parameters                                    | Description                                               |
|-----------------------------------------------------|-------|-----------------------------------------------|-----------------------------------------------------------|
| `off_day`, `scheduled`, `intermission`, `post_game` | Array | `["scoreticker", team_summary", "standings", "clock", "covid_19]` | List of preferred boards to show for each specific state. |

### Boards
Boards are essentially like pages on a website. Each of them shows something specific and the user can decide which board to display

depending on the state of the scoreboard. Currently, there are only three boards available:

-   **Score Ticker**: This is basally like the generic score ticker you see during a game on TV of sports news showing the
-   result or the status of the other games in the league.
-   **Standings**: Self-explanatory, it shows the current standings. Currently, you can choose between showing standings by conference or by divisions. Wildcard standings are coming soon.
-   **Team Summary**: Show a summary of your preferred teams. It includes data like standing record, Result of the previous game and the next scheduled game.
-   **Clock**: Show the current time either in 24h or 12h format.
-   **Covid_19**: Show the number of cases, deaths and recovered cases of the covid-19 virus in real time (API updates about every 15 min).

| Boards        | Settings                   | Type   | Parameters                                       | Description                                                                                       |
|---------------|----------------------------|--------|--------------------------------------------------|---------------------------------------------------------------------------------------------------|
| `scoreticker` | `preferred_teams_only`     | Bool   | `true`, `false`                                  | Choose between showing all the games of the day or just the ones your preferred teams are playing |
|               | `rotation_rate`            | INT    | `5`                                              | Duration at witch each games are shown on screen.                                                 |
| `standings`   | `preferred_standings_only` | Bool   | `true`, `false`                                  | Choose between showing all the standings or only the the preferred division and conference.       |
|               | `standing_type`            | String | `conference`, `division` , `wild_card`           | Option to choose the type of standings to display. `conference` if set by default.                |
|               | `divisions`                | String | `atlantic`, `metropolitan`, `central`, `pacific` | Your preferred division                                                                           |
|               | `conference`               | String | `eastern`, `western`                             | Your preferred conference                                                                         |


### Dimmer
The scoreboard can adjust the brightness of the matrix will running using the Dimmer function. By default, if enabled, 
the scoreboard software will detect your location using your IP address and will calculate the when the sun rise and the sun set.
It will then use these moments to change the brightness of the screen depending on the parameters set in the config.

If you install the [TSL2591](https://www.adafruit.com/product/1980) lux sensor, you can tell the scoreboard to use that to
control the brightness instead.

| Settings             | Type   | Parameters                 | Description                                                                                                                                                                                                                                                                                      |
|----------------------|--------|----------------------------|--------------------------------------------------------------------------------------------------------------------------------------------------------------------------------------------------------------------------------------------------------------------------------------------------|
| `enabled`            | Bool   | `true`, `false`            | Enable the dimmer or not                                                                                                                                                                                                                                                                         |
| `source`             | String | `"hardware"`, `"software"` | Select the source that controle the dimmer. If set to `"software"`, the scoreboard will find your latitude and longitude based on your IP address. If an adafruit TSL2591 light sensor is connected to the Pi, you can set the source to `"hardware"` and let the sensor control the brightness. |
| `light_level_lux`    | INT    | `400`                      | This is the value you want the light sensor to start changing the brightness at                                                                                                                                                                                                                  |
| `frequency`          | INT    | `5`                        | Frequency at which the scoreboard will look if it needs to change the brightness                                                                                                                                                                                                                 |
| `mode`               | String | `"always"`, `"offday"`     | Mode at which the dimmer will operate. If set at `"always"`, the dimmer will operate at all time. at `"offday"`, it will operate only when your preferred teams don't play any games.                                                                                                            |
| `sunset_brightness`  | INT    | `10`                       | The brightness level (between 5 and 100)  you want when it's night.                                                                                                                                                                                                                              |
| `sunrise_brightness` | INT    | `60`                       | The brightness level (between 5 and 100)  you want during the day.                                                                                                                                                                                                                               |


## Usage
Once you are done optimizing your setup and configuring the software, you are ready to go.

Start by running your board and see if it runs properly. If you use the typical Pi 3b+ and HAT/Bonnet setup, here's the command I use.

If you've done the anti-flickering mod, change the `--led-gpio-mapping=adafruit-hat` for `--led-gpio-mapping=adafruit-hat-pwm`
```
sudo python3 src/main.py --led-gpio-mapping=adafruit-hat --led-brightness=60 --led-slowdown-gpio=2
```

Once you know it runs well, turn off your command prompt. **SURPRISE !!!** the screen stop! That's because the SSH connection is interrupted and so the 
python script stopped.

There are multiple ways to run the Scoreboard on it's own. I'm going to cover 2 ways. One that's a bit more hand's on, and the other will run the
board automatically (and even restart in case of a crash).

### Method 1 Using Supervisor
![supervisor](assets/images/supervisor.PNG)

[Supervisor](http://supervisord.org/) is a Process Control System. Once installed and configured it will run the scoreboard for you and restart it
in case of a crash. What's even better is that you can also control the board from your phone !!!!

To install Supervisor, run this installation command in your terminal.
```
sudo apt-get install supervisor
```

Once the process done, open the supervisor config file,
```
sudo nano /etc/supervisor/supervisord.conf
```
and add those two lines at the bottom of the file.
```
[inet_http_server]
port=*:9001
```
Close and save the file.
```
Press Control-x
Press y
Press [enter]
```

Now lets create a new file called scoreboard.conf into the conf.d directory of supervisor, by running this command,
```
sudo nano /etc/supervisor/conf.d/scoreboard.conf
```
In this new file copy and past these line.
```
[program:scoreboard]
command=[SCOREBOARD COMMAND]
directory=[LOCATION OF THE SCOREBOARD DIRECTORY]
autostart=true
autorestart=true
```
Than fill in the missing information. For the `command`, insert the command that worked for you when you tested the scoreboard. If
you used the same as mine then this line should look like, `command=sudo python3 src/main.py --led-gpio-mapping=adafruit-hat-pwm --led-brightness=60 --led-slowdown-gpio=2`.
Lastly, for the `directory`, insert the location of the scoreboard directory. It should be something like `/home/{user}/nhl-led-scoreboard`. If you use the base account "pi" then
the `{user}` will be `pi`.

Now, reboot the raspberry pi. It should run the scoreboard automatically. Open a browser and enter the ip address of your raspberry pi in the address bar
fallowing of `:9001`. It should look similar to this `192.168.2.19:9001`. You will see the supervisor dashboard with the scoreboard process running.
If you see the dashboard but no process, reboot the pi and refresh the page. 

You should be up and running now. From the supervison dashboard, you can control the process of the scoreboard (e.g start, restart, stop).

To troubleshoot the scoreboard using supervision, you can click on the name of the process to see the latest log of the scoreboard. This is really useful to know what the scoreboard
is doing in case of a problem.

### Method 2 Using Terminal Multiplexer
To make sure it keeps running you will need a Terminal Multiplexer like. [Screen](https://linuxize.com/post/how-to-use-linux-screen/).
This allows you to run the scoreboard manually in a terminal and 
To install Screen, run the fallowing in your terminal.
```
sudo apt install screen
```

Then start a screen session like so
```
screen
```

Now run the scoreboard. Once it's up and running do `Ctrl+a` then `d`. This will detach the screen session from your terminal. 
NOW ! close the terminal. VOILA !!! The scoreboard now runs on it's own.

To go back and stop the scoreboard, open your terminal again and ssh to your Pi. Once you are in, do `screen -r`. This will bring the screen session up on your terminal.
This is useful if the scoreboard stop working for some reason, you can find out the error it returns and uses that to find a solution.


## Shout-out

First, these two for making this repo top notch and already working on future versions:

- [Josh Kay](https://github.com/joshkay)
- [Sean Ostermann](https://github.com/falkyre)


This project was inspired by the [mlb-led-scoreboard](https://github.com/MLB-LED-Scoreboard/mlb-led-scoreboard). Go check it out and try it on your board, even if you are not a baseball fan, it's amazing.
I also used this [nhlscoreboard repo](https://github.com/quarterturn/nhlscoreboard) as a guide at the very beginning as I was learning python.

You all can thank [Drew Hynes](https://gitlab.com/dword4) for his hard work on documenting the free [nhl api](https://gitlab.com/dword4/nhlapi).

## Licensing
This project uses the GNU Public License. If you intend to sell these, the code must remain open source.<|MERGE_RESOLUTION|>--- conflicted
+++ resolved
@@ -4,8 +4,7 @@
 # (UPDATE) Causes of NHL suspending the Season
 As you know, the NHL suspended the season. Currently some of the data are still available and per popular request we made a COVID 19 stats board so that your display can still be useful. Meanwhile, we are working on V2 for next season which will be more dynamic and interactive. Stay tuned !!!
 
-<<<<<<< HEAD
-=======
+
 # V1.1.6
 New Features:
 - Covid 19 Board:
@@ -18,7 +17,6 @@
 - Fix the District Of Columbia not rendering properly on the covid 19 board.
 
 
->>>>>>> 16102f63
 # V1.1.5 (Latest)
 Big fix:
 - Changed the api link for covid 19 as the old one was depricated.
