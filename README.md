
# NHL-LED-scoreboard

![scoreboard demo](assets/images/scoreboard.jpg)

  
  

## UPDATE on 2021 Season (PLEASE READ)

The 2021 season is upon us. REJOICE !!!

  

This project rely on the undocumented NHL API and I have no control over it. the 2021 season as we know it is a different one and that will have an effect on this software. Your board might crash and not run sometimes. I suspect most of the changes, if there is any, will be found early on and I'll publish updates accordingly. Please keep an eye on the issue sections or open a new one if you believe what you are encounting has not been reported.

  

I also strongly recommand joining the discord channel to keep up with the updates and whats going on. And also you know. show off your setup which I enjoy.

  

Cheers

JJ

  

## Description

This is a Python software made to display NHL live scores, stats, and more of your favorite teams, on a Raspberry Pi driven RGB LED matrix. An LED matrix panel (also called a Dot led matrix or dot matrix) is a panel of LEDs used to build huge displays as you see in arenas, malls, time square, etc...

## Skill requirements (PLEASE READ)
I reckon that a lot of interest come from users that have little to no experience with a raspberry pi or computers and how to set up and use electronic devices in general. To help yourself here are some basic skills you need in order to set up and use this software and the device you are about to build. 

* Basic knowledge of Bash command language and terminal navigation. Here is a starting point https://www.raspberrypi.org/documentation/linux/usage/commands.md
* Basic Knowledge of Electronics. 
* Willingness to fail and keep trying.
* (Optional but recommended) Basic soldering skill. 

This documentation offers technical information related to the installation and execution of this software only. You will need to figure out other unrelated technical processes through tutorials or searching on google.


## Disclaimer

This project relies on an undocumented NHL API which is also what nhl.com use. The data is not always accurate and might have delays and errors that's out of our control.

  

## Tutorials from other source

>"I followed instructions from somewhere else and I'm having issues"

  

This project is new and is in constant evolution. Please read the documentation and instructions to install and run this software provided here.

  

## Support and community

<a  href="assets/images/community_4.jpg"  target="_blank"><img  width="115"  src="assets/images/community_4.jpg"></a> <a  href="assets/images/community_2.jpg"  target="_blank"> <img  width="220"  src="assets/images/community_2.jpg"></a><a  href="assets/images/community_1.jpg"  target="_blank"> <img  width="220"  src="assets/images/community_1.jpg"></a> <a  href="assets/images/community_3.jpg"  target="_blank"> <img  width="220"  src="assets/images/community_3.jpg"></a>

**NEW on MARCH 2 2020***
The Discord Channel still exist, But We now use the new [Discussions](https://github.com/riffnshred/nhl-led-scoreboard/discussions) section. If you need help, are looking for resources, show off your setup or want to keep up with what's going on with the project, this is where it's all about.

Want to help me turn coffee into features? Or just want to contribute

for my work?

  

<a  href="https://www.buymeacoffee.com/MgDa5sr"  target="_blank"><img  src="https://www.buymeacoffee.com/assets/img/custom_images/black_img.png"  alt="Buy Me A Coffee"  style="height: 41px !important;width: 174px !important;box-shadow: 0px 3px 2px 0px rgba(190, 190, 190, 0.5) !important;-webkit-box-shadow: 0px 3px 2px 0px rgba(190, 190, 190, 0.5) !important;" ></a>

  
  
  

## Requirements

Since version V1.0.0 you need python 3.3 and up.


## Time and data accuracy
The scoreboard refreshes the data at a faster rate (15 seconds by default, don't go faster than 10). This does not change the fact that the data from the API is refreshed every minute. The faster refresh rate allows catching the new data from the API faster.

Syncing the scoreboard with a TV Broadcast is, to my knowledge, impossible. The delay between the actual game and the TV broadcast is different depending on where you are in relation to the game's location. This also means that you will see the goal animation before it happens on TV sometimes. I'm working on this issue and looking to find a solution to implement a delay at some point. 

Also, it might happen the data shown on board might be wrong for a short time, even goals. That is because the API is drunk. If you see data that might be wrong, compare it to the nhl.com and see if it's different.


## Hardware and Assembly
Please refer to the [Hardware page](https://github.com/riffnshred/nhl-led-scoreboard/wiki/Hardware) in the wiki section. You will find everything you need to order and build your scoreboard.  

**IMPORTANT NOTE**: Even tho there are other ways to run an rgb led matrix, I only support for the Adafruit HAT and Adafruit Bonnet. They have a great tutorial on how to install both of them on their website. Follow these steps until **STEP 5** to assemble your setup. https://learn.adafruit.com/adafruit-rgb-matrix-bonnet-for-raspberry-pi/driving-matrices

If you create an issue because you are having trouble running your setup and you are using something different, I will close it and tell you to buy the appropriate parts or to check the [rpi-rgb-led-matrix ](https://github.com/hzeller/rpi-rgb-led-matrix) repo.


## Software Installation

### Step 1 -  Raspberry Pi OS Lite

To be sure that you have the best performance possible, this project requires Raspberry Pi OS Lite.

This version does not have a GUI which allows the Pi to dedicate as much resource as possible to the scoreboard.


![scoreboard demo](assets/images/raspberrypi_OS_lite.png)

  

Follow these instructions to install Raspberry Pi OS Lite on your Raspberry Pi and once you are up and running comeback to

this page.
  

[Raspbian Buster Lite Installation](https://medium.com/@danidudas/install-raspbian-jessie-lite-and-setup-wi-fi-without-access-to-command-line-or-using-the-network-97f065af722e)


### Step 2 - Time Zones

Before you start installing anything, make sure your raspberry pi is set to your local time zone. Usually, you do so when you install Raspian, but if you think you skipped that part, you can change it by running `sudo raspi-config`

  

### Step 3 - Installing Git

You will need to install Git on your raspberry pi in order to download the software. To do so, run this command.

`sudo apt install git`

  

### Step 4 - Installing the NHL scoreboard software

This installation process might take some time because it will install all the dependencies listed below.

```
git clone --recursive https://github.com/riffnshred/nhl-led-scoreboard
cd nhl-led-scoreboard/
chmod +x scripts/install.sh
./scripts/install.sh
```

[rpi-rgb-led-matrix ](https://github.com/hzeller/rpi-rgb-led-matrix/tree/master/bindings/python#building): The open-source library that allows the Raspberry Pi to render on the LED matrix.
<<<<<<< HEAD
[requests](https://requests.kennethreitz.org/en/master/): To call the API and manipulate the received data.

### *Important Step after installation.*
If it's a first install of the software, there is no config.json only a config.json.sample. This is normal. You need to configure your scoreboard. Follow the steps in the [Configuration](#configuration) section of this documentation.
=======
>>>>>>> 78deadf3

[requests](https://requests.kennethreitz.org/en/master/): To call the API and manipulate the received data.

#### Updating your software.

```
git reset --hard
git checkout master
git pull
chmod +x scripts/install.sh
./scripts/install.sh
```

If you face any issue after updating, rerun the install and it should fix it. otherwise check the issue section to see if a solution as been found for your problem. If not open an issue and I'll find a solution.

<<<<<<< HEAD
#### Removing/uninstalling the software
Sometimes, the only way to fix the issues after an update is to delete and reinstall. From the nhl-led-scoreboard folder, run these commands
```
cd
sudo rm -R nhl-led-scoreboard
```

Than run the installation commands above.
=======
### Step 5 - Configuring your scoreboard.

**note** Since V1.1.2, you won't need to reconfigure your board everytime you update, **UNLESS** we add a major feature or we make a major update. There is 2 way to configure you board:


#### Using the nhl_setup app (recommended)

![nhl setup](assets/images/nhl_setup.png)

  

From the root of the `nhl-led-scoreboard`, run this command: `./nhl_setup`. Please take a look at the documentation here: [src/nhl_setup/README.md](https://github.com/riffnshred/nhl-led-scoreboard/tree/master/src/nhl_setup)

  

**New with v1.5.0**

You can now edit your current file instead of creating a new one.

  

#### Configuring manualy.
>>>>>>> 78deadf3

If you have no issue working with json files in a prompt, you can still configure manualy.

FIRST, you will need to make a copy of the config.json.sample and rename it config.json. Then open it and modify the options.

If it's a first install of the software, there is no config.json only a config.json.sample. This is normal. You need to configure your scoreboard. Fallow the steps in the [Configuration](#configuration) section of this documentation.

 

### Step 6 - Testing and Optimization 

If you have been using a Led matrix on a raspberry pi before and know how to run it properly skip this part.

  

If you just bought your Led matrix and want to run this software right away, first thank you. Second, don't get too excited just yet.

Depending on your setup, you will need to configure the scoreboard using specific command flags when you run it.

  

To do so, start by disabling the audio of the raspberry pi (this is a must to run the led matrix properly).

From the root of the pi open the boot config file like so.

```
sudo nano /boot/config.txt
```

  

Find `dtparam=audio=on` and change it to `dtparam=audio=off`.

  

Save and close the file like so

```
Press Control-x
Press y
Press [enter]
```

reboot the pi

```
sudo reboot now
```

Now let's show something on the screen. Get to the matrix submodule and run some samples.
```
cd nhl-led-scoreboard/submodules/matrix/bindings/python/samples
sudo python3 runtext.py --led-rows=32 --led-cols=64 --led-gpio-mapping=adafruit-hat --led-brightness=60
```

**If you've done the anti-flickering mod**, use this flag instead `--led-gpio-mapping=adafruit-hat-pwm`

You should see "Hello World" scroll on screen.

Reference the [rpi-rgb-led-matrix library](https://github.com/hzeller/rpi-rgb-led-matrix/). Check out the section that uses the python bindings and run some of their examples on your screen. For sure you will face some issues at first, but don't worry, more than likely there's a solution you can find in their troubleshooting section.

Once you found out how to make it run smoothly, come back here and do what's next.

### Flags

This is a list of Flags you can use to optimize your screen's performance. For more details check out the [rpi-rgb-led-matrix library](https://github.com/hzeller/rpi-rgb-led-matrix/).

```
--led-rows Display rows. 16 for 16x32, 32 for 32x32 and 64x32. (Default: 32)

--led-cols Panel columns. Typically 32 or 64. (Default: 32)

--led-chain Daisy-chained boards. (Default: 1)

--led-parallel For Plus-models or RPi2: parallel chains. 1..3. (Default: 1)

--led-pwm-bits Bits used for PWM. Range 1..11. (Default: 11)

--led-brightness Sets brightness level. Range: 1..100. (Default: 100)

--led-gpio-mapping Hardware Mapping: regular, adafruit-hat, adafruit-hat-pwm

--led-scan-mode Progressive or interlaced scan. 0 = Progressive, 1 = Interlaced. (Default: 1)

--led-pwm-lsb-nanosecond Base time-unit for the on-time in the lowest significant bit in nanoseconds. (Default: 130)

--led-show-refresh Shows the current refresh rate of the LED panel.

--led-slowdown-gpio Slow down writing to GPIO. Range: 0..4. (Default: 1)

--led-no-hardware-pulse Don't use hardware pin-pulse generation.

--led-rgb-sequence Switch if your matrix has led colors swapped. (Default: RGB)

--led-pixel-mapper Apply pixel mappers. e.g Rotate:90, U-mapper

--led-row-addr-type 0 = default; 1 = AB-addressed panels. (Default: 0)

--led-multiplexing Multiplexing type: 0 = direct; 1 = strip; 2 = checker; 3 = spiral; 4 = Z-strip; 5 = ZnMirrorZStripe; 6 = coreman; 7 = Kaler2Scan; 8 = ZStripeUneven. (Default: 0)

```

### Best Performance

Using either a raspberry Zero, 3B+, 3A+ and 4B with an Adafruit HAT or Bonnet, here's what I did to run my board properly.

- Do the hardware mod found in the [Improving flicker section](https://github.com/hzeller/rpi-rgb-led-matrix#improving-flicker).

- Disable the onboard sound. You can find how to do it from the [Troubleshooting sections](https://github.com/hzeller/rpi-rgb-led-matrix#troubleshooting)

- From the same section, run the command that removes the Bluetooth firmware, Unless you use any Bluetooth device with your Pi.

Finally, these are the flag I use. (ONLY USE THESE FLAGS IF YOU'VE DONE THE HARDWARD ANTI-FLICKERING

MOD. If not, replace the first flag with --led-gpio-mapping=adafruit-hat).

```

--led-gpio-mapping=adafruit-hat-pwm --led-brightness=60 --led-slowdown-gpio=2

```
## Shout-out

First, these two for making this repo top notch and already working on future versions:

- [Josh Kay](https://github.com/joshkay)

- [Sean Ostermann](https://github.com/falkyre)

This project was inspired by the [mlb-led-scoreboard](https://github.com/MLB-LED-Scoreboard/mlb-led-scoreboard). Go check it out and try it on your board, even if you are not a baseball fan, it's amazing.

I also used this [nhlscoreboard repo](https://github.com/quarterturn/nhlscoreboard) as a guide at the very beginning as I was learning python.
You all can thank [Drew Hynes](https://gitlab.com/dword4) for his hard work on documenting the free [nhl api](https://gitlab.com/dword4/nhlapi).

## Licensing

This project uses the GNU Public License. If you intend to sell these, the code must remain open source.<|MERGE_RESOLUTION|>--- conflicted
+++ resolved
@@ -144,15 +144,10 @@
 ```
 
 [rpi-rgb-led-matrix ](https://github.com/hzeller/rpi-rgb-led-matrix/tree/master/bindings/python#building): The open-source library that allows the Raspberry Pi to render on the LED matrix.
-<<<<<<< HEAD
 [requests](https://requests.kennethreitz.org/en/master/): To call the API and manipulate the received data.
 
 ### *Important Step after installation.*
 If it's a first install of the software, there is no config.json only a config.json.sample. This is normal. You need to configure your scoreboard. Follow the steps in the [Configuration](#configuration) section of this documentation.
-=======
->>>>>>> 78deadf3
-
-[requests](https://requests.kennethreitz.org/en/master/): To call the API and manipulate the received data.
 
 #### Updating your software.
 
@@ -166,7 +161,6 @@
 
 If you face any issue after updating, rerun the install and it should fix it. otherwise check the issue section to see if a solution as been found for your problem. If not open an issue and I'll find a solution.
 
-<<<<<<< HEAD
 #### Removing/uninstalling the software
 Sometimes, the only way to fix the issues after an update is to delete and reinstall. From the nhl-led-scoreboard folder, run these commands
 ```
@@ -175,7 +169,6 @@
 ```
 
 Than run the installation commands above.
-=======
 ### Step 5 - Configuring your scoreboard.
 
 **note** Since V1.1.2, you won't need to reconfigure your board everytime you update, **UNLESS** we add a major feature or we make a major update. There is 2 way to configure you board:
@@ -198,7 +191,6 @@
   
 
 #### Configuring manualy.
->>>>>>> 78deadf3
 
 If you have no issue working with json files in a prompt, you can still configure manualy.
 
